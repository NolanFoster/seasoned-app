--- conflicted
+++ resolved
@@ -1125,18 +1125,11 @@
     margin-right: 8px;
   }
 
-<<<<<<< HEAD
-=======
   .nutrition-icon {
     width: 20px;
     height: 20px;
   }
 
-  .nutrition-panel {
-    max-width: 350px;
-  }
-
->>>>>>> 34bfa29d
   .nutrition-facts-label {
     max-width: 350px;
     padding: 12px 15px;
@@ -1167,18 +1160,11 @@
     margin-right: 6px;
   }
 
-<<<<<<< HEAD
-=======
   .nutrition-icon {
     width: 18px;
     height: 18px;
   }
 
-  .nutrition-panel {
-    max-width: 300px;
-  }
-
->>>>>>> 34bfa29d
   .nutrition-facts-label {
     max-width: 300px;
     padding: 10px 12px;
