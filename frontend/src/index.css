--- conflicted
+++ resolved
@@ -1235,11 +1235,7 @@
 
 /* Recipe Top Header */
 .recipe-top-header {
-<<<<<<< HEAD
   position: sticky;
-=======
-  position: fixed; /* Changed from absolute to fixed */
->>>>>>> 4f9057f1
   top: 0;
   left: 0;
   right: 0;
@@ -1247,19 +1243,12 @@
   align-items: center;
   justify-content: space-between;
   padding: 15px 40px;
-<<<<<<< HEAD
   z-index: 100;
   /* Glass panel background effect for better visibility when scrolling */
   background: rgba(255, 255, 255, 0.95);
   backdrop-filter: blur(10px);
   -webkit-backdrop-filter: blur(10px);
   box-shadow: 0 2px 10px rgba(0, 0, 0, 0.1);
-=======
-  z-index: 100; /* Increased from 10 to ensure it's always on top */
-  /* Removed glass panel background effect */
-  background: transparent;
-  /* Removed backdrop-filter and box-shadow */
->>>>>>> 4f9057f1
 }
 
 /* Full Screen Recipe Actions */
@@ -1576,17 +1565,11 @@
   display: flex;
   flex-direction: column;
   align-items: center;
-<<<<<<< HEAD
   position: absolute;
   top: 80px;
   left: 0;
   right: 0;
   z-index: 50; /* Increased to stay below sticky header but above content */
-=======
-  position: relative; /* Changed from absolute to relative */
-  padding-top: 100px; /* Space for fixed header */
-  z-index: 2; /* Reduced from 9, but still above background */
->>>>>>> 4f9057f1
   text-align: center;
   padding-left: 40px;
   padding-right: 40px;
