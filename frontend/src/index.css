--- conflicted
+++ resolved
@@ -917,15 +917,9 @@
 }
 
 .back-btn {
-<<<<<<< HEAD
-  position: fixed !important;
-  top: 30px !important;
-  left: 30px !important;
-=======
   position: fixed;
   top: 30px;
   left: 30px;
->>>>>>> e45595d6
   width: 70px;
   height: 50px;
   border-radius: 25px;
@@ -1315,7 +1309,6 @@
   align-items: center;
   gap: 20px;
   padding: 30px 40px;
-  padding-left: 120px; /* Make room for the back button */
   z-index: 3002;
 }
 
@@ -1390,8 +1383,6 @@
     flex-direction: column;
     gap: 15px;
     padding: 20px;
-    padding-left: 80px; /* Make room for the back button on mobile */
-    position: fixed; /* Keep fixed position */
   }
   
   .recipe-fullscreen-actions {
@@ -1414,20 +1405,12 @@
   .recipe-fullscreen-content {
     grid-template-columns: 1fr;
     padding: 20px;
-    margin-top: 180px; /* Increased margin-top for fixed header on mobile */
+    margin-top: 180px;
   }
   
   .recipe-title-section {
     max-width: 100%;
     order: 2;
-  }
-  
-  /* Adjust title size on mobile */
-  .recipe-top-header .recipe-fullscreen-title {
-    font-size: 1.8em; /* Reduced from 2.5em */
-    padding: 10px 15px; /* Reduced padding */
-    text-align: center;
-    line-height: 1.2;
   }
   
   .recipe-links {
@@ -1440,46 +1423,6 @@
     padding: 0.75rem 1.25rem;
     font-size: 1rem;
     justify-content: center;
-  }
-  
-  /* Adjust back button on mobile */
-  .back-btn {
-    position: fixed !important; /* Keep fixed position on mobile */
-    top: 20px !important;
-    left: 20px !important;
-    width: 50px;
-    height: 50px;
-  }
-}
-
-/* Extra small screens */
-@media (max-width: 480px) {
-  .recipe-top-header .recipe-fullscreen-title {
-    font-size: 1.5em; /* Further reduced for very small screens */
-    padding: 8px 12px;
-  }
-  
-  .recipe-fullscreen-content {
-    padding: 15px;
-    margin-top: 160px; /* Adjusted for fixed header on very small screens */
-  }
-  
-  .recipe-panel {
-    padding: 20px; /* Reduced padding on very small screens */
-  }
-  
-  .recipe-panel h2 {
-    font-size: 1.3em; /* Slightly smaller heading */
-  }
-  
-  /* Ensure proper stacking on mobile */
-  .recipe-full-background {
-    position: absolute; /* Change from fixed to absolute on mobile */
-    height: 300px; /* Limit height on mobile */
-  }
-  
-  .recipe-fullscreen {
-    overflow-x: hidden; /* Prevent horizontal scroll */
   }
 }
 
@@ -1656,11 +1599,8 @@
 
 /* Update back button positioning for top header */
 .recipe-top-header .back-btn {
-  position: fixed !important;
-  top: 30px !important;
-  left: 30px !important;
+  position: static;
   flex-shrink: 0;
-  z-index: 3003; /* Ensure it's above the header */
 }
 
 /* Update recipe content positioning */
