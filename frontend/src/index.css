body {
  margin: 0;
  font-family: -apple-system, BlinkMacSystemFont, 'Segoe UI', Roboto, Oxygen, Ubuntu, Cantarell, 'Open Sans', 'Helvetica Neue', sans-serif;
  background: linear-gradient(-45deg, #ff6b6b, #ff8e53, #ff6b35, #ff8e53);
  background-size: 400% 400%;
  animation: aura-move 15s ease infinite;
  min-height: 100vh;
  padding: 0;
  color: #333;
  transition: background 0.3s ease, color 0.3s ease;
  overflow-x: hidden;
}

@keyframes aura-move {
  0% {
    background-position: 0% 50%;
  }
  50% {
    background-position: 100% 50%;
  }
  100% {
    background-position: 0% 50%;
  }
}

/* Dark mode styles */
@media (prefers-color-scheme: dark) {
  body {
    background: linear-gradient(-45deg, #2c3e50 0%, #34495e 20%, #2a3a4a 35%, #1a1a2e 50%, #16213e 65%, #0f3460 80%, #2c3e50 100%);
    background-size: 300% 300%;
    animation: dark-aura-move 180s ease-in-out infinite;
    color: white;
    position: relative;
    overflow-x: hidden;
  }
  
  /* Dark mode aura animation */
  @keyframes dark-aura-move {
    0% {
      background-position: 0% 50%;
      box-shadow: 0 0 100px rgba(15, 52, 96, 0.2);
    }
    20% {
      background-position: 50% 25%;
      box-shadow: 0 0 110px rgba(83, 52, 131, 0.25);
    }
    40% {
      background-position: 100% 50%;
      box-shadow: 0 0 120px rgba(22, 33, 62, 0.3);
    }
    60% {
      background-position: 75% 100%;
      box-shadow: 0 0 130px rgba(26, 26, 46, 0.25);
    }
    80% {
      background-position: 25% 75%;
      box-shadow: 0 0 120px rgba(15, 52, 96, 0.2);
    }
    100% {
      background-position: 0% 50%;
      box-shadow: 0 0 100px rgba(15, 52, 96, 0.2);
    }
  }
  

  
}

/* Seasoning background canvas - available for both light and dark modes */
.seasoning-background {
  position: fixed;
  top: 0;
  left: 0;
  width: 100vw;
  height: 100vh;
  z-index: -1;
  pointer-events: none;
  display: block;
}

@media (prefers-color-scheme: dark) {
  
  /* Dark frost glass effect */
  .glass {
    background: rgba(0, 0, 0, 0.3);
    border: 1px solid rgba(255, 255, 255, 0.2);
    box-shadow: 0 8px 32px rgba(0, 0, 0, 0.3);
  }
  
  /* Dark frost for recipe cards */

  
  /* Dark frost for overlays */
  .overlay-content.glass {
    background: rgba(0, 0, 0, 0.3);
    border: 1px solid rgba(255, 255, 255, 0.2);
  }
  
  /* Dark frost for recipe panels */
  .recipe-panel.glass {
    background: rgba(0, 0, 0, 0.4);
    border: 1px solid rgba(255, 255, 255, 0.1);
  }
  
  /* Dark frost for floating action buttons */
  .fab {
    background: rgba(0, 0, 0, 0.3);
    border: 1px solid rgba(255, 255, 255, 0.2);
  }
  
  .fab:hover {
    background: rgba(0, 0, 0, 0.4);
  }
  
  /* White icons in dark mode */
  .fab-icon {
    color: white;
  }
  
  /* Dark frost for back button */
  .back-btn {
    background: rgba(0, 0, 0, 0.3);
    border: 1px solid rgba(255, 255, 255, 0.2);
  }
  
  .back-btn:hover {
    background: rgba(0, 0, 0, 0.4);
  }
  
  /* Dark text colors for better contrast */
  .recipe-card-title {
    color: white !important;
    text-shadow: 2px 2px 4px rgba(0, 0, 0, 0.9);
  }
  
  .recipe-card-description {
    color: white !important;
  }
  
  .recipe-card-time {
    color: white !important;
  }
  
  .recipe-card-time .time-label {
    color: rgba(255, 255, 255, 0.7) !important;
  }
  
  .recipe-card-time .time-value {
    color: white !important;
  }
  
  .recipe-card-time .time-divider {
    background: rgba(255, 255, 255, 0.2) !important;
  }
  
  .recipe-card-time .no-time {
    color: rgba(255, 255, 255, 0.7) !important;
  }
  
  .recipe-source-link {
    color: white !important;
  }
  
  /* Dark frost for recipe card image glass */
  .recipe-card-image {
    background: rgba(0, 0, 0, 0.15);
    backdrop-filter: blur(15px);
    -webkit-backdrop-filter: blur(15px);
    border: none;
    border-radius: 20px 20px 0 0;
  }
  
  /* Dark frost glass effect for recipe cards */
  .recipe-card {
    background: rgba(0, 0, 0, 0.6);
    backdrop-filter: blur(20px);
    -webkit-backdrop-filter: blur(20px);
    border: 1px solid rgba(255, 255, 255, 0.1);
    box-shadow: 0 8px 32px rgba(0, 0, 0, 0.4), 0 4px 16px rgba(0, 0, 0, 0.2);
  }
  
  .recipe-card:hover {
    background: rgba(0, 0, 0, 0.7);
    box-shadow: 0 20px 50px rgba(0, 0, 0, 0.5), 0 8px 25px rgba(0, 0, 0, 0.3);
  }
  
  /* Dark frost for recipe card content */
  .recipe-card-content {
    background: rgba(0, 0, 0, 0.4);
    backdrop-filter: blur(10px);
    -webkit-backdrop-filter: blur(10px);
  }

}

.container {
  max-width: 1200px;
  margin: 0 auto;
  position: relative;
  padding: 0 20px;
  min-height: 100vh;
}

.header-section {
  position: fixed;
  top: 0;
  left: 0;
  right: 0;
  z-index: 100;
  background: inherit;
  backdrop-filter: blur(20px) saturate(180%);
  -webkit-backdrop-filter: blur(20px) saturate(180%);
  box-shadow: 0 2px 20px rgba(0, 0, 0, 0.1);
}

.title {
  text-align: left;
  color: #000;
  text-shadow: 0 2px 4px rgba(255,255,255,0.3);
  transition: color 0.3s ease;
  margin: 0 auto;
  padding: 20px;
  font-size: 2.5rem;
  font-weight: 700;
  display: flex;
  align-items: center;
  gap: 15px;
  max-width: 1200px;
}

.title-icon {
  width: 40px;
  height: 40px;
  object-fit: contain;
  filter: drop-shadow(0 2px 4px rgba(255,255,255,0.3));
  transform: rotate(-20deg);
}

/* Dark mode title */
@media (prefers-color-scheme: dark) {
  .title {
    color: #f0f0f0;
    text-shadow: 0 2px 4px rgba(0,0,0,0.5);
  }
  
  .title-icon {
    filter: drop-shadow(0 2px 4px rgba(0,0,0,0.5));
  }
}

.glass {
  background: rgba(255, 255, 255, 0.15);
  backdrop-filter: blur(20px);
  -webkit-backdrop-filter: blur(20px);
  border-radius: 20px;
  border: 1px solid rgba(255, 255, 255, 0.3);
  box-shadow: 0 8px 32px rgba(0, 0, 0, 0.1);
  padding: 20px;
  margin-bottom: 30px;
}

input, textarea {
  width: 100%;
  margin-bottom: 10px;
  padding: 10px;
  border: 1px solid rgba(255,255,255,0.5);
  border-radius: 10px;
  background: rgba(255,255,255,0.1);
  color: inherit;
  box-sizing: border-box;
}

button {
  background: rgba(255,255,255,0.2);
  border: none;
  padding: 10px 20px;
  border-radius: 25px;
  cursor: pointer;
  transition: background 0.3s;
  margin-right: 10px;
  margin-bottom: 10px;
}

button:hover {
  background: rgba(255,255,255,0.3);
}

ul, ol {
  padding-left: 20px;
}

li {
  margin-bottom: 20px;
  border-bottom: 1px solid rgba(255,255,255,0.2);
  padding-bottom: 10px;
}

/* Recipe item styles */
.recipe-item {
  background: rgba(255, 255, 255, 0.1);
  border-radius: 15px;
  padding: 20px;
  margin-bottom: 20px;
  border: 1px solid rgba(255, 255, 255, 0.2);
}

.recipe-header {
  display: flex;
  justify-content: space-between;
  align-items: center;
  margin-bottom: 15px;
}

.recipe-header h3 {
  margin: 0;
  color: #2c3e50;
}

.recipe-actions {
  display: flex;
  gap: 10px;
}

.edit-btn {
  background: rgba(52, 152, 219, 0.8);
  color: white;
}

.edit-btn:hover {
  background: rgba(52, 152, 219, 1);
}

.delete-btn {
  background: rgba(231, 76, 60, 0.8);
  color: white;
}

.delete-btn:hover {
  background: rgba(231, 76, 60, 1);
}

.recipe-description {
  font-style: italic;
  color: #666;
  margin-bottom: 15px;
}

.recipe-image {
  text-align: center;
  margin: 15px 0;
}

.recipe-image img {
  max-width: 100%;
  max-height: 300px;
  border-radius: 10px;
  box-shadow: 0 4px 15px rgba(0, 0, 0, 0.2);
}

.recipe-details h4 {
  color: #2c3e50;
  margin: 15px 0 8px 0;
}

.recipe-source {
  margin-top: 15px;
  text-align: right;
}

.recipe-source a {
  color: #3498db;
  text-decoration: none;
}

.recipe-source a:hover {
  text-decoration: underline;
}

/* Image upload styles */
.image-upload {
  margin: 15px 0;
}

.image-upload-label {
  display: inline-block;
  background: rgba(255, 255, 255, 0.2);
  padding: 10px 20px;
  border-radius: 10px;
  cursor: pointer;
  transition: background 0.3s;
  border: 2px dashed rgba(255, 255, 255, 0.3);
}

.image-upload-label:hover {
  background: rgba(255, 255, 255, 0.3);
}

/* Form actions */
.form-actions {
  display: flex;
  gap: 10px;
  flex-wrap: wrap;
}

.add-btn {
  background: rgba(46, 204, 113, 0.8);
  color: white;
}

.add-btn:hover {
  background: rgba(46, 204, 113, 1);
}

.update-btn {
  background: rgba(52, 152, 219, 0.8);
  color: white;
}

.update-btn:hover {
  background: rgba(52, 152, 219, 1);
}

.cancel-btn {
  background: rgba(149, 165, 166, 0.8);
  color: white;
}

.cancel-btn:hover {
  background: rgba(149, 165, 166, 1);
}

/* Recipe Grid and Cards */
.recipe-grid {
  display: grid;
  grid-template-columns: repeat(auto-fill, minmax(300px, 1fr));
  gap: 25px;
  margin-top: 20px;
  position: relative;
  z-index: 1;
}

.recipe-card {
  background: rgba(255, 255, 255, 0.1);
  backdrop-filter: blur(20px);
  -webkit-backdrop-filter: blur(20px);
  border-radius: 20px;
  overflow: hidden;
  border: none;
  box-shadow: 0 8px 32px rgba(0, 0, 0, 0.2);
  transition: transform 0.3s ease, box-shadow 0.3s ease;
  cursor: pointer;
}

.recipe-card:hover {
  transform: translateY(-5px);
  background: rgba(255, 255, 255, 0.15);
  box-shadow: 0 20px 50px rgba(0, 0, 0, 0.3);
}

.recipe-card-image {
  height: 250px;
  position: relative;
  display: flex;
  align-items: flex-end;
  background: rgba(255, 255, 255, 0.1);
  backdrop-filter: blur(20px);
  -webkit-backdrop-filter: blur(20px);
  border: none;
  border-radius: 20px 20px 0 0;
  box-shadow: 0 8px 32px rgba(0, 0, 0, 0.2);
  overflow: hidden;
}

.recipe-card-overlay {
  position: absolute;
  top: 0;
  left: 0;
  right: 0;
  bottom: 0;
  background: linear-gradient(
    to bottom,
    rgba(0, 0, 0, 0.1) 0%,
    rgba(0, 0, 0, 0.3) 50%,
    rgba(0, 0, 0, 0.7) 100%
  );
  opacity: 0;
  transition: opacity 0.3s ease;
  border-radius: 20px 20px 0 0;
  z-index: 15;
}

.recipe-card-title-overlay {
  position: absolute;
  bottom: 0;
  right: 0;
  left: 0;
  text-align: left;
  opacity: 1;
  z-index: 10;
  margin-bottom: 0;
}

.recipe-card:hover .recipe-card-overlay {
  opacity: 1;
}

.recipe-card-actions {
  position: absolute;
  top: 15px;
  right: 15px;
  display: flex;
  gap: 8px;
  opacity: 1;
  transition: opacity 0.3s ease;
  z-index: 20;
}

.recipe-card:hover .recipe-card-actions {
  opacity: 1;
}

.recipe-card:hover .recipe-card-image {
  border-radius: 20px 20px 0 0;
}

.recipe-card-actions .edit-btn,
.recipe-card-actions .delete-btn {
  width: 40px;
  height: 32px;
  padding: 0;
  margin: 0;
  backdrop-filter: blur(10px);
  background: rgba(255, 255, 255, 0.9);
  color: #333;
  border: none;
  border-radius: 16px;
  box-shadow: 0 2px 8px rgba(0, 0, 0, 0.2);
  display: flex;
  align-items: center;
  justify-content: center;
  font-size: 1em;
  transition: all 0.3s ease;
}

.recipe-card-actions .edit-btn:hover {
  background: rgba(52, 152, 219, 0.9);
  color: white;
  transform: translateY(-1px);
  box-shadow: 0 4px 12px rgba(0, 0, 0, 0.3);
}

.recipe-card-actions .delete-btn:hover {
  background: rgba(231, 76, 60, 0.9);
  color: white;
  transform: translateY(-1px);
  box-shadow: 0 4px 12px rgba(0, 0, 0, 0.3);
}

.recipe-card-content {
  padding: 20px;
  background: rgba(255, 255, 255, 0.05);
  backdrop-filter: blur(10px);
  -webkit-backdrop-filter: blur(10px);
  border-top: 1px solid rgba(255, 255, 255, 0.1);
}

.recipe-card-title {
  margin: 0;
  color: white;
  font-size: 2.2em;
  font-weight: 600;
  text-align: left;
  text-shadow: 2px 2px 4px rgba(0, 0, 0, 0.8);
  white-space: normal;
  overflow: visible;
  line-height: 1.2;
  padding: 15px 20px 20px 20px;
  border-radius: 8px 8px 0 0;
  display: block;
  margin-right: 20px;
  margin-bottom: 0;
  max-width: 80%;
}

.recipe-card-description {
  color: #34495e;
  font-size: 0.9em;
  line-height: 1.4;
  margin: 0 0 15px 0;
  text-align: center;
  text-shadow: 0 1px 1px rgba(255, 255, 255, 0.2);
  display: -webkit-box;
  -webkit-line-clamp: 2;
  -webkit-box-orient: vertical;
  overflow: hidden;
  text-overflow: ellipsis;
}

.recipe-card-time {
  color: #34495e;
  font-size: 0.9em;
  line-height: 1.4;
  margin: 0;
  display: flex;
  align-items: center;
  justify-content: center;
  gap: 20px;
  text-shadow: 0 1px 1px rgba(255, 255, 255, 0.2);
}

.recipe-card-time .time-item {
  display: flex;
  flex-direction: column;
  align-items: center;
  gap: 4px;
}

.recipe-card-time .time-label {
  font-size: 0.85em;
  text-transform: uppercase;
  letter-spacing: 0.5px;
  opacity: 0.8;
  font-weight: 500;
}

.recipe-card-time .time-value {
  font-size: 1.1em;
  font-weight: 600;
}

.recipe-card-time .time-divider {
  width: 1px;
  height: 30px;
  background: rgba(52, 73, 94, 0.2);
  margin: 0 5px;
}

.recipe-card-time .time-icon {
  font-size: 1.1em;
}

.recipe-card-time .no-time {
  font-weight: 500;
  color: #7f8c8d;
}

.recipe-source-link {
  display: block;
  text-align: center;
  color: #2c3e50;
  text-decoration: none;
  font-size: 0.9em;
  padding: 8px 16px;
  background: rgba(255, 255, 255, 0.6);
  border-radius: 8px;
  transition: all 0.3s ease;
  border: 1px solid rgba(255, 255, 255, 0.4);
}

.recipe-source-link:hover {
  background: rgba(255, 255, 255, 0.8);
  text-decoration: none;
  transform: translateY(-1px);
  border-color: rgba(255, 255, 255, 0.6);
}

.recipe-card-links {
  display: flex;
  gap: 0.75rem;
  margin-top: 0.5rem;
  flex-wrap: wrap;
  justify-content: center;
}

.recipe-video-link {
  display: block;
  text-align: center;
  color: #e74c3c;
  text-decoration: none;
  font-size: 0.9em;
  padding: 8px 16px;
  background: rgba(231, 76, 60, 0.1);
  border-radius: 8px;
  transition: all 0.3s ease;
  border: 1px solid rgba(231, 76, 60, 0.2);
  cursor: pointer;
  background: none;
  border: none;
  font-family: inherit;
}

.recipe-video-link:hover {
  background: rgba(231, 76, 60, 0.2);
  text-decoration: none;
  transform: translateY(-1px);
  border-color: rgba(231, 76, 60, 0.4);
}

/* Floating Action Buttons */
.fab-container {
  position: fixed;
  top: 30px;
  right: 30px;
  display: flex;
  gap: 15px;
  z-index: 1000;
}

.fab {
  width: 70px;
  height: 50px;
  border-radius: 25px;
  background: rgba(255, 255, 255, 0.15);
  backdrop-filter: blur(20px) saturate(180%);
  -webkit-backdrop-filter: blur(20px) saturate(180%);
  border: 1px solid rgba(255, 255, 255, 0.2);
  box-shadow: 0 12px 40px rgba(0, 0, 0, 0.25), 0 6px 20px rgba(0, 0, 0, 0.15), inset 0 1px 0 rgba(255, 255, 255, 0.1);
  cursor: pointer;
  transition: all 0.3s ease;
  display: flex;
  align-items: center;
  justify-content: center;
}

.fab:hover {
  transform: translateY(-2px);
  box-shadow: 0 20px 60px rgba(0, 0, 0, 0.4), 0 10px 30px rgba(0, 0, 0, 0.25), inset 0 1px 0 rgba(255, 255, 255, 0.2);
  background: rgba(255, 255, 255, 0.25);
  border-color: rgba(255, 255, 255, 0.3);
}

.fab-icon {
  font-size: 2em;
  font-weight: bold;
  color: #2c3e50;
  display: flex;
  align-items: center;
  justify-content: center;
}

.fab-icon img {
  width: 24px;
  height: 24px;
  filter: brightness(0) saturate(100%) invert(0%) sepia(0%) saturate(0%) hue-rotate(0deg) brightness(0%) contrast(100%);
}

.fab-clip {
  background: rgba(255, 255, 255, 0.15);
  border-color: rgba(255, 255, 255, 0.3);
}

.fab-clip:hover {
  background: linear-gradient(135deg, #ff6b6b, #ff8e53);
  transform: scale(1.1);
}

.fab-available {
  background: rgba(40, 167, 69, 0.4) !important;
  border-color: rgba(40, 167, 69, 0.7) !important;
  backdrop-filter: blur(20px) saturate(180%);
  -webkit-backdrop-filter: blur(20px) saturate(180%);
  box-shadow: 0 12px 40px rgba(0, 0, 0, 0.25), 0 6px 20px rgba(0, 0, 0, 0.15), 0 0 20px rgba(40, 167, 69, 0.3), inset 0 1px 0 rgba(255, 255, 255, 0.1);
}

.fab-available:hover {
  background: rgba(40, 167, 69, 0.6) !important;
  border-color: rgba(40, 167, 69, 0.9) !important;
  transform: translateY(-2px) scale(1.1);
  box-shadow: 0 20px 60px rgba(0, 0, 0, 0.4), 0 10px 30px rgba(0, 0, 0, 0.25), 0 0 30px rgba(40, 167, 69, 0.5);
}

.fab-checking {
  background: rgba(255, 193, 7, 0.2) !important;
  border-color: rgba(255, 193, 7, 0.4) !important;
  backdrop-filter: blur(20px) saturate(180%);
  -webkit-backdrop-filter: blur(20px) saturate(180%);
  box-shadow: 0 12px 40px rgba(0, 0, 0, 0.25), 0 6px 20px rgba(0, 0, 0, 0.15), 0 0 20px rgba(255, 193, 7, 0.2), inset 0 1px 0 rgba(255, 255, 255, 0.1);
}

.fab-checking:hover {
  background: rgba(255, 193, 7, 0.3) !important;
  border-color: rgba(255, 193, 7, 0.6) !important;
  transform: translateY(-2px) scale(1.1);
  box-shadow: 0 20px 60px rgba(0, 0, 0, 0.4), 0 10px 30px rgba(0, 0, 0, 0.25), 0 0 30px rgba(255, 193, 7, 0.3);
}

.fab-unavailable {
  background: rgba(220, 53, 69, 0.2) !important;
  border-color: rgba(220, 53, 69, 0.4) !important;
  backdrop-filter: blur(20px) saturate(180%);
  -webkit-backdrop-filter: blur(20px) saturate(180%);
  box-shadow: 0 12px 40px rgba(0, 0, 0, 0.25), 0 6px 20px rgba(0, 0, 0, 0.15), 0 0 20px rgba(220, 53, 69, 0.2), inset 0 1px 0 rgba(255, 255, 255, 0.1);
}

.fab-unavailable:hover {
  background: rgba(220, 53, 69, 0.3) !important;
  border-color: rgba(220, 69, 69, 0.6) !important;
  transform: translateY(-2px) scale(1.1);
  box-shadow: 0 20px 60px rgba(0, 0, 0, 0.4), 0 10px 30px rgba(0, 0, 0, 0.25), 0 0 30px rgba(220, 53, 69, 0.3);
}

.fab-disabled {
  opacity: 0.6;
  cursor: not-allowed;
  background: linear-gradient(135deg, #6c757d, #495057);
}

.fab-disabled:hover {
  transform: none;
  background: linear-gradient(135deg, #6c757d, #495057);
}

.status-indicator {
  position: absolute;
  top: -5px;
  right: -5px;
  font-size: 12px;
  border-radius: 50%;
  width: 20px;
  height: 20px;
  display: flex;
  align-items: center;
  justify-content: center;
  animation: pulse 2s infinite;
}

.status-indicator.checking {
  background: rgba(255, 193, 7, 0.9);
  color: #000;
}

.status-indicator.available {
  background: rgba(40, 167, 69, 0.9);
  color: white;
  animation: none;
}

.status-indicator.unavailable {
  background: rgba(220, 53, 69, 0.9);
  color: white;
  animation: none;
}

@keyframes pulse {
  0% {
    transform: scale(1);
    opacity: 1;
  }
  50% {
    transform: scale(1.1);
    opacity: 0.7;
  }
  100% {
    transform: scale(1);
    opacity: 1;
  }
}

.fab-add {
  background: rgba(255, 255, 255, 0.15);
  border-color: rgba(255, 255, 255, 0.3);
}

.fab-add:hover {
  background: rgba(255, 255, 255, 0.25);
  border-color: rgba(255, 255, 255, 0.5);
}

/* Overlay */
.overlay {
  position: fixed;
  top: 0;
  left: 0;
  right: 0;
  bottom: 0;
  background: rgba(0, 0, 0, 0.5);
  backdrop-filter: blur(5px);
  -webkit-backdrop-filter: blur(5px);
  display: flex;
  align-items: center;
  justify-content: center;
  z-index: 2000;
  padding: 20px;
}

.overlay-content {
  max-width: 500px;
  width: 100%;
  max-height: 90vh;
  overflow-y: auto;
  position: relative;
}

.overlay-header {
  display: flex;
  justify-content: space-between;
  align-items: center;
  margin-bottom: 20px;
}

.overlay-header h2 {
  margin: 0;
  color: white;
}

.close-btn {
  background: none;
  border: none;
  font-size: 1.5rem;
  color: #666;
  cursor: pointer;
  padding: 0.5rem;
  width: 50px;
  height: 35px;
  display: flex;
  align-items: center;
  justify-content: center;
  border-radius: 17.5px;
  transition: all 0.3s ease;
}

.close-btn:hover {
  background: rgba(0, 0, 0, 0.1);
  color: #333;
}

/* Full Screen Recipe View */
.recipe-fullscreen {
  position: fixed;
  top: 0;
  left: 0;
  right: 0;
  bottom: 0;
  background: transparent; /* Changed from white to transparent for light mode */
  z-index: 3000;
  overflow-y: auto;
  transition: background 0.3s ease;
  color: white;
  display: flex;
  flex-direction: column;
}

  /* Dark mode styles for full-screen view */
@media (prefers-color-scheme: dark) {
  .recipe-fullscreen {
    background: transparent;
  }
  
  /* Dark frost for full-screen panels */
  .recipe-panel.glass {
    background: rgba(0, 0, 0, 0.4);
    border: 1px solid rgba(255, 255, 255, 0.1);
  }
  
  .recipe-panel {
    background: rgba(0, 0, 0, 0.3);
    border: 1px solid rgba(255, 255, 255, 0.2);
  }
  
  .recipe-fullscreen .recipe-panel h2 {
    color: white;
  }
  
  .recipe-fullscreen .ingredients-list li {
    color: #ffffff;
    border-bottom: 1px solid rgba(255, 255, 255, 0.2);
    word-wrap: break-word; /* Break long words if needed */
    overflow-wrap: break-word; /* Modern property for word breaking */
    hyphens: auto; /* Enable automatic hyphenation */
  }
  
  .recipe-fullscreen .instructions-list li {
    color: #ffffff;
    border-bottom: 1px solid rgba(255, 255, 255, 0.2);
    word-wrap: break-word; /* Break long words if needed */
    overflow-wrap: break-word; /* Modern property for word breaking */
    hyphens: auto; /* Enable automatic hyphenation */
  }
}

/* Light mode styles for full-screen view */
@media (prefers-color-scheme: light) {
  .recipe-fullscreen {
    background: transparent;
  }
  
  .recipe-fullscreen .recipe-panel h2 {
    color: white; /* Changed from #2c3e50 to white for consistency */
  }
  
  .recipe-fullscreen .ingredients-list li {
    color: white; /* Changed from #34495e to white for consistency */
    border-bottom: 1px solid rgba(0, 0, 0, 0.1);
    word-wrap: break-word; /* Break long words if needed */
    overflow-wrap: break-word; /* Modern property for word breaking */
    hyphens: auto; /* Enable automatic hyphenation */
  }
  
  .recipe-fullscreen .instructions-list li {
    color: white; /* Changed from #34495e to white for consistency */
    border-bottom: 1px solid rgba(0, 0, 0, 0.1);
    word-wrap: break-word; /* Break long words if needed */
    overflow-wrap: break-word; /* Modern property for word breaking */
    hyphens: auto; /* Enable automatic hyphenation */
  }
}

.back-btn {
  width: 70px;
  height: 50px;
  border-radius: 25px;
  background: rgba(255, 255, 255, 0.1);
  backdrop-filter: blur(20px);
  -webkit-backdrop-filter: blur(20px);
  border: none;
  box-shadow: 0 12px 40px rgba(0, 0, 0, 0.3), 0 6px 20px rgba(0, 0, 0, 0.2);
  cursor: pointer;
  transition: all 0.3s ease;
  display: flex;
  align-items: center;
  justify-content: center;
}

.back-btn:hover {
  transform: translateX(-2px);
  box-shadow: 0 20px 60px rgba(0, 0, 0, 0.5), 0 10px 30px rgba(0, 0, 0, 0.3);
  background: rgba(255, 255, 255, 0.2);
}

.back-arrow {
  font-size: 1.5em;
  color: white;
  font-weight: bold;
}



.recipe-fullscreen-content {
  display: grid;
  grid-template-columns: 1fr 1fr;
  gap: 30px;
  padding: 40px;
  max-width: 1400px;
  margin: 0 auto;
  margin-top: 30px; /* Reduced from 180px - content will flow after title section */
  position: relative;
  z-index: 1;
  width: 100%;
}

/* Stack panels on tablets and smaller screens */
@media (max-width: 1024px) {
  .recipe-fullscreen-content {
    grid-template-columns: 1fr;
    gap: 25px;
    padding: 30px;
  }
  
  /* Add horizontal margins to recipe panels on smaller screens */
  .recipe-panel {
    margin-left: 20px;
    margin-right: 20px;
  }
}

/* Removed instructions-panel-container and recipe-links-panel - links are now in the header */

.recipe-panel {
  padding: 30px;
  background: rgba(255, 255, 255, 0.1);
  backdrop-filter: blur(20px);
  -webkit-backdrop-filter: blur(20px);
  border: 1px solid rgba(255, 255, 255, 0.2);
  border-radius: 15px;
  box-shadow: 0 12px 48px rgba(0, 0, 0, 0.3), 0 4px 16px rgba(0, 0, 0, 0.2);
  overflow: hidden; /* Prevent content from extending beyond panel */
  word-wrap: break-word; /* Break long words if needed */
  overflow-wrap: break-word; /* Modern property for word breaking */
}

.recipe-panel h2 {
  color: white; /* Changed from #2c3e50 to white */
  margin: 0 0 20px 0;
  font-size: 1.5em;
  font-weight: 600;
}

.ingredients-list {
  list-style: none;
  padding: 0;
  margin: 0;
}

.ingredients-list li {
  padding: 12px 0;
  border-bottom: 1px solid rgba(0, 0, 0, 0.1);
  color: white; /* Changed from #34495e to white */
  font-size: 1.1em;
  word-wrap: break-word; /* Break long words if needed */
  overflow-wrap: break-word; /* Modern property for word breaking */
  hyphens: auto; /* Enable automatic hyphenation */
}

.ingredients-list li:last-child {
  border-bottom: none;
}

.instructions-list {
  padding-left: 20px;
  margin: 0;
}

.instructions-list li {
  padding: 15px 0;
  color: white; /* Changed from #34495e to white */
  font-size: 1.1em;
  line-height: 1.6;
  border-bottom: 1px solid rgba(0, 0, 0, 0.1);
  word-wrap: break-word; /* Break long words if needed */
  overflow-wrap: break-word; /* Modern property for word breaking */
  hyphens: auto; /* Enable automatic hyphenation */
}

.instructions-list li:last-child {
  border-bottom: none;
}

/* Make recipe cards clickable */
.recipe-card {
  cursor: pointer;
}

/* Dark mode overrides for recipe cards */
@media (prefers-color-scheme: dark) {
  .recipe-card {
    background: rgba(0, 0, 0, 0.3) !important;
    backdrop-filter: blur(20px);
    -webkit-backdrop-filter: blur(20px);
    border: none;
    box-shadow: 0 8px 32px rgba(0, 0, 0, 0.4), 0 4px 16px rgba(0, 0, 0, 0.2);
  }
  
  .recipe-card:hover {
    background: rgba(0, 0, 0, 0.4) !important;
    box-shadow: 0 20px 50px rgba(0, 0, 0, 0.5), 0 8px 25px rgba(0, 0, 0, 0.3);
  }
  
  .recipe-card-content {
    background: rgba(0, 0, 0, 0.2) !important;
    backdrop-filter: blur(10px);
    -webkit-backdrop-filter: blur(10px);
  }
  
  .recipe-source-link {
    background: rgba(52, 152, 219, 0.2) !important;
    border-color: rgba(52, 152, 219, 0.4) !important;
    color: #74b9ff !important;
  }
  
  .recipe-source-link:hover {
    background: rgba(52, 152, 219, 0.3) !important;
    border-color: rgba(52, 152, 219, 0.6) !important;
  }
  
  .recipe-video-link {
    background: rgba(231, 76, 60, 0.2) !important;
    border-color: rgba(231, 76, 60, 0.4) !important;
    color: #fd79a8 !important;
  }
  
  .recipe-video-link:hover {
    background: rgba(231, 76, 60, 0.3) !important;
    border-color: rgba(231, 76, 60, 0.6) !important;
  }
}

/* Dark mode overrides for buttons */
@media (prefers-color-scheme: dark) {
  .fab {
    background: rgba(0, 0, 0, 0.3) !important;
    border: none !important;
  }
  
  .fab:hover {
    background: rgba(0, 0, 0, 0.4) !important;
  }
  
  .fab-icon {
    color: white !important;
  }
  
  .fab-icon img {
    filter: brightness(0) saturate(100%) invert(100%) sepia(0%) saturate(0%) hue-rotate(0deg) brightness(100%) contrast(100%);
  }
  
  .fab-available {
    background: rgba(40, 167, 69, 0.5) !important;
    border-color: rgba(40, 167, 69, 0.8) !important;
    box-shadow: 0 12px 40px rgba(0, 0, 0, 0.4), 0 6px 20px rgba(0, 0, 0, 0.25), 0 0 20px rgba(40, 167, 69, 0.4), inset 0 1px 0 rgba(255, 255, 255, 0.1);
  }
  
  .fab-available:hover {
    background: rgba(40, 167, 69, 0.7) !important;
    border-color: rgba(40, 167, 69, 1) !important;
    box-shadow: 0 20px 60px rgba(0, 0, 0, 0.5), 0 10px 30px rgba(0, 0, 0, 0.3), 0 0 30px rgba(40, 167, 69, 0.6), inset 0 1px 0 rgba(255, 255, 255, 0.15);
  }
  
  .fab-checking {
    background: rgba(255, 193, 7, 0.3) !important;
    border-color: rgba(255, 193, 7, 0.6) !important;
    box-shadow: 0 12px 40px rgba(0, 0, 0, 0.4), 0 6px 20px rgba(0, 0, 0, 0.25), 0 0 20px rgba(255, 193, 7, 0.3), inset 0 1px 0 rgba(255, 255, 255, 0.1);
  }
  
  .fab-checking:hover {
    background: rgba(255, 193, 7, 0.4) !important;
    border-color: rgba(255, 193, 7, 0.8) !important;
    box-shadow: 0 20px 60px rgba(0, 0, 0, 0.5), 0 10px 30px rgba(0, 0, 0, 0.3), 0 0 30px rgba(255, 193, 7, 0.4), inset 0 1px 0 rgba(255, 255, 255, 0.15);
  }
  
  .fab-unavailable {
    background: rgba(220, 53, 69, 0.3) !important;
    border-color: rgba(220, 53, 69, 0.6) !important;
    box-shadow: 0 12px 40px rgba(0, 0, 0, 0.4), 0 6px 20px rgba(0, 0, 0, 0.25), 0 0 20px rgba(220, 53, 69, 0.3), inset 0 1px 0 rgba(255, 255, 255, 0.1);
  }
  
  .fab-unavailable:hover {
    background: rgba(220, 53, 69, 0.4) !important;
    border-color: rgba(220, 53, 69, 0.8) !important;
    box-shadow: 0 20px 60px rgba(0, 0, 0, 0.5), 0 10px 30px rgba(0, 0, 0, 0.3), 0 0 30px rgba(220, 53, 69, 0.4), inset 0 1px 0 rgba(255, 255, 255, 0.15);
  }
  
  .back-btn {
    background: rgba(0, 0, 0, 0.3) !important;
    border: none !important;
  }
  
  .back-btn:hover {
    background: rgba(0, 0, 0, 0.4) !important;
  }
}

/* Hide main content when recipe view is open */
.recipe-fullscreen ~ .container,
.recipe-fullscreen ~ .fab-container,
.recipe-fullscreen ~ .title {
  display: none;
}

/* Hide main content when recipe view is active */
.recipe-view-active .title,
.recipe-view-active .fab-container,
.recipe-view-active .recipes-list {
  display: none;
}

/* Recipe Top Header */
.recipe-top-header {
  position: fixed; /* Changed from absolute to fixed */
  top: 0;
  left: 0;
  right: 0;
  display: flex;
  align-items: center;
  justify-content: space-between;
  padding: 15px 40px;
  z-index: 100; /* Increased from 10 to ensure it's always on top */
  /* Removed glass panel background effect */
  background: transparent;
  /* Removed backdrop-filter and box-shadow */
}

/* Full Screen Recipe Actions */
.recipe-fullscreen-actions {
  display: flex;
  gap: 15px;
}

.fullscreen-edit-btn,
.fullscreen-delete-btn {
  padding: 12px 24px;
  font-size: 1em;
  font-weight: 600;
  border-radius: 20px;
  border: 1px solid rgba(255, 255, 255, 0.3);
  cursor: pointer;
  transition: all 0.3s ease;
  backdrop-filter: blur(20px);
  -webkit-backdrop-filter: blur(20px);
  box-shadow: 0 4px 16px rgba(0, 0, 0, 0.25), 0 2px 8px rgba(0, 0, 0, 0.15);
  color: white;
}

.fullscreen-delete-btn {
  width: 60px;
  height: 40px;
  padding: 0;
  border-radius: 20px;
  border: none;
  display: flex;
  align-items: center;
  justify-content: center;
  font-size: 1.2em;
}

.fullscreen-edit-btn {
  width: 60px;
  height: 40px;
  padding: 0;
  border-radius: 20px;
  border: none;
  display: flex;
  align-items: center;
  justify-content: center;
  font-size: 1.2em;
  background: rgba(255, 255, 255, 0.15);
}

.fullscreen-edit-btn:hover {
  background: rgba(255, 255, 255, 0.25);
  transform: translateY(-2px);
  box-shadow: 0 6px 24px rgba(0, 0, 0, 0.35), 0 4px 12px rgba(0, 0, 0, 0.25);
}

.fullscreen-delete-btn {
  background: rgba(255, 255, 255, 0.15);
  border-color: rgba(231, 76, 60, 0.4);
}

.fullscreen-delete-btn:hover {
  background: rgba(255, 255, 255, 0.25);
  border-color: rgba(231, 76, 60, 0.6);
  transform: translateY(-2px);
  box-shadow: 0 6px 24px rgba(0, 0, 0, 0.35), 0 4px 12px rgba(0, 0, 0, 0.25);
}

/* Mobile responsiveness for full screen actions */
@media (max-width: 768px) {
  .recipe-top-header {
    padding: 10px 20px;
    background: rgba(0, 0, 0, 0.2); /* Add slight background on mobile for visibility */
    backdrop-filter: blur(10px);
    -webkit-backdrop-filter: blur(10px);
  }
  
  .recipe-fullscreen-actions {
    gap: 10px;
  }
  
  .fullscreen-edit-btn {
    width: 45px;
    height: 36px;
    font-size: 1em;
  }
  
  .fullscreen-delete-btn {
    width: 45px;
    height: 36px;
    font-size: 1em;
  }
  
  .recipe-fullscreen-content {
    grid-template-columns: 1fr;
    padding: 0 20px 20px; /* Remove top padding, keep sides and bottom */
    margin-top: 20px; /* Reduced from 180px */
    gap: 20px; /* Add gap between panels */
  }
  
  .recipe-title-section {
    position: relative; /* Changed from absolute on mobile */
    top: auto;
    padding: 80px 20px 20px 20px; /* Added top padding for fixed header */
  }
  
  /* Adjust title size on mobile */
  .recipe-fullscreen-title {
    font-size: 1.8em; /* Slightly smaller for mobile */
    line-height: 1.2;
  }
  
  /* Adjust timing info on mobile */
  .recipe-timing-info {
    gap: 1.5rem;
    margin-top: 0.8rem;
    margin-bottom: 0.4rem;
  }
  
  .timing-item {
    padding: 0.4rem 0.8rem;
    font-size: 0.9em;
  }
  
  .timing-icon {
    font-size: 1em;
  }
  
  .timing-label {
    font-size: 0.85em;
  }
  
  .recipe-links {
    /* Hide links on mobile to save space, or make them smaller */
    display: none;
  }
  
  .recipe-link {
    padding: 0.5rem 1rem;
    font-size: 0.85rem;
    justify-content: center;
  }
  
  /* Adjust back button on mobile */
  .back-btn {
    width: 40px;
    height: 36px;
    font-size: 1.2em;
    padding: 0;
  }
}

/* Extra small screens */
@media (max-width: 480px) {
  .recipe-top-header {
    padding: 8px 15px;
  }
  
  .recipe-fullscreen-title {
    font-size: 1.5em; /* Further reduced for very small screens */
  }
  
  .recipe-title-section {
    padding: 70px 15px 15px 15px; /* Adjusted padding for small screens */
  }
  
  /* Further adjust timing info on very small screens */
  .recipe-timing-info {
    gap: 1rem;
    margin-top: 0.6rem;
  }
  
  .timing-item {
    padding: 0.3rem 0.6rem;
    font-size: 0.8em;
  }
  
  .timing-icon {
    font-size: 0.9em;
  }
  
  .timing-label {
    font-size: 0.8em;
  }
  
  .fullscreen-edit-btn,
  .fullscreen-delete-btn {
    width: 40px;
    height: 32px;
    font-size: 0.9em;
  }
  
  .recipe-fullscreen-actions {
    gap: 8px;
  }
  
  .back-btn {
    width: 35px;
    height: 32px;
    font-size: 1em;
  }
  
  .recipe-fullscreen-content {
    padding: 0 15px 15px; /* Remove top padding, keep sides and bottom */
    margin-top: 15px; /* Reduced from 120px */
    gap: 15px; /* Smaller gap on very small screens */
  }
  
  .recipe-panel {
    padding: 20px; /* Reduced padding on very small screens */
    margin-left: 0; /* Reset margins on very small screens */
    margin-right: 0; /* Reset margins on very small screens */
    width: 100%; /* Ensure full width within container padding */
    box-sizing: border-box; /* Include padding in width calculation */
  }
  
  .recipe-panel h2 {
    font-size: 1.3em; /* Slightly smaller heading */
  }
  
  /* Ensure proper stacking on mobile */
  .recipe-full-background {
    position: fixed; /* Keep as fixed for proper background */
    top: 0;
    left: 0;
    right: 0;
    bottom: 0;
    z-index: -1;
  }
  
  .recipe-fullscreen {
    overflow-x: hidden; /* Prevent horizontal scroll */
  }
}

/* Dark mode glass theme for fullscreen buttons */
@media (prefers-color-scheme: dark) {
  .fullscreen-edit-btn,
  .fullscreen-delete-btn {
    background: rgba(0, 0, 0, 0.3);
    border: 1px solid rgba(255, 255, 255, 0.2);
    color: white;
  }
  
  .fullscreen-edit-btn {
    border: none;
  }
  
  .fullscreen-edit-btn:hover {
    background: rgba(0, 0, 0, 0.4);
  }
  
  .fullscreen-delete-btn {
    border: none;
  }
  
  .fullscreen-delete-btn:hover {
    background: rgba(0, 0, 0, 0.4);
  }
  
  .recipe-link {
    background: rgba(0, 0, 0, 0.3) !important;
    border-color: rgba(255, 255, 255, 0.2) !important;
    color: white !important;
  }
  
  .recipe-link:hover {
    background: rgba(0, 0, 0, 0.4) !important;
    border-color: rgba(255, 255, 255, 0.3) !important;
  }
  
  .recipe-link.source-link {
    background: rgba(52, 152, 219, 0.2) !important;
    border-color: rgba(52, 152, 219, 0.4) !important;
    color: #74b9ff !important;
  }
  
  .recipe-link.source-link:hover {
    background: rgba(52, 152, 219, 0.3) !important;
    border-color: rgba(52, 152, 219, 0.6) !important;
  }
  
  .recipe-link.video-link {
    background: rgba(231, 76, 60, 0.2) !important;
    border-color: rgba(231, 76, 60, 0.4) !important;
    color: #fd79a8 !important;
  }
  
  .recipe-link.video-link:hover {
    background: rgba(231, 76, 60, 0.3) !important;
    border-color: rgba(231, 76, 60, 0.6) !important;
  }
}

.recipe-fullscreen-title {
  color: white;
  font-size: 2.5em;
  font-weight: 600;
  margin: 0 auto;
  text-shadow: 0 2px 4px rgba(0, 0, 0, 0.5);
  padding: 15px 25px;
  display: inline-block;
  width: fit-content;
  filter: drop-shadow(0 4px 8px rgba(0, 0, 0, 0.6));
}

.recipe-title-section {
  display: flex;
  flex-direction: column;
  align-items: center;
  position: relative; /* Changed from absolute to relative */
  padding-top: 100px; /* Space for fixed header */
  z-index: 2; /* Reduced from 9, but still above background */
  text-align: center;
  padding-left: 40px;
  padding-right: 40px;
  padding-bottom: 20px;
}

.recipe-links {
  display: flex;
  gap: 1rem;
  margin-top: 0.5rem;
  flex-wrap: wrap;
  justify-content: center;
}

.recipe-link {
  display: inline-flex;
  align-items: center;
  gap: 0.5rem;
  padding: 0.5rem 1rem;
  background: rgba(255, 255, 255, 0.1);
  color: white;
  text-decoration: none;
  border-radius: 25px;
  font-size: 0.9rem;
  font-weight: 500;
  transition: all 0.3s ease;
  backdrop-filter: blur(20px);
  -webkit-backdrop-filter: blur(20px);
  border: 1px solid rgba(255, 255, 255, 0.2);
  box-shadow: 0 4px 16px rgba(0, 0, 0, 0.25), 0 2px 8px rgba(0, 0, 0, 0.15);
  cursor: pointer;
  /* Normalize button appearance to match anchor tags */
  font-family: inherit;
  line-height: normal;
  -webkit-appearance: none;
  -moz-appearance: none;
  appearance: none;
  outline: none;
  /* Override global button margins */
  margin: 0;
}

.recipe-link:hover {
  background: rgba(255, 255, 255, 0.2);
  transform: translateY(-2px);
  box-shadow: 0 6px 24px rgba(0, 0, 0, 0.35), 0 4px 12px rgba(0, 0, 0, 0.25);
}

.recipe-link.source-link {
  background: rgba(52, 152, 219, 0.2);
  color: white;
  border: 1px solid rgba(52, 152, 219, 0.3);
}

.recipe-link.source-link:hover {
  background: rgba(52, 152, 219, 0.4);
  border-color: rgba(52, 152, 219, 0.5);
}

.recipe-link.video-link {
  background: rgba(231, 76, 60, 0.2);
  color: white;
  border: 1px solid rgba(231, 76, 60, 0.3);
}

.recipe-link.video-link:hover {
  background: rgba(231, 76, 60, 0.4);
  border-color: rgba(231, 76, 60, 0.5);
}

/* Full Background Image */
.recipe-full-background {
  position: fixed;
  top: 0;
  left: 0;
  right: 0;
  bottom: 0;
  z-index: -1; /* Back to -1 to ensure it's behind everything */
}

.recipe-full-background::after {
  content: '';
  position: absolute;
  top: 0;
  left: 0;
  right: 0;
  bottom: 0;
  background: rgba(0, 0, 0, 0.3);
  z-index: 1; /* Changed from 0 to 1 */
  pointer-events: none;
}

.recipe-full-background-image {
  width: 100%;
  height: 100%;
  object-fit: cover;
}

.recipe-full-background-placeholder {
  width: 100%;
  height: 100%;
  position: relative;
}

.placeholder-gradient {
  width: 100%;
  height: 100%;
  background: linear-gradient(135deg, #667eea 0%, #764ba2 100%);
}

/* Update back button positioning for top header */
.recipe-top-header .back-btn {
  position: relative;
  top: auto;
  left: auto;
  flex-shrink: 0;
}

/* Update recipe content positioning - removed duplicate, see main definition above */

/* Recipe Preview Overlay Styles */
.recipe-preview-overlay {
  max-width: 800px !important;
  max-height: 90vh !important;
  overflow-y: auto;
}

.recipe-preview-content {
  margin-bottom: 20px;
}

.recipe-preview-header {
  margin-bottom: 25px;
  text-align: center;
}

.recipe-preview-title {
  color: white;
  font-size: 1.8em;
  font-weight: 600;
  margin: 0 0 15px 0;
  line-height: 1.3;
}

.recipe-preview-description {
  color: white;
  font-size: 1.1em;
  line-height: 1.5;
  margin: 0;
  font-style: italic;
}

.recipe-preview-sections {
  display: grid;
  grid-template-columns: 1fr 1fr;
  gap: 30px;
  margin-bottom: 25px;
}

.recipe-preview-section h4 {
  color: white;
  font-size: 1.3em;
  font-weight: 600;
  margin: 0 0 15px 0;
  padding-bottom: 8px;
  border-bottom: 2px solid rgba(52, 152, 219, 0.3);
}

.recipe-preview-ingredients {
  list-style: none;
  padding: 0;
  margin: 0;
}

.recipe-preview-ingredients li {
  padding: 8px 0;
  border-bottom: 1px solid rgba(0, 0, 0, 0.1);
  color: white;
  font-size: 1em;
  line-height: 1.4;
}

.recipe-preview-ingredients li:last-child {
  border-bottom: none;
}

.recipe-preview-instructions {
  padding-left: 20px;
  margin: 0;
}

.recipe-preview-instructions li {
  padding: 10px 0;
  color: white;
  font-size: 1em;
  line-height: 1.5;
  border-bottom: 1px solid rgba(0, 0, 0, 0.1);
}

.recipe-preview-instructions li:last-child {
  border-bottom: none;
}

.recipe-preview-image {
  text-align: center;
  margin: 25px 0;
  padding: 20px;
  background: rgba(255, 255, 255, 0.1);
  border-radius: 15px;
  border: 1px solid rgba(255, 255, 255, 0.2);
}

.preview-image {
  max-width: 100%;
  max-height: 300px;
  border-radius: 10px;
  box-shadow: 0 8px 25px rgba(0, 0, 0, 0.2);
  object-fit: cover;
}

.recipe-preview-source {
  margin-top: 20px;
  padding: 15px;
  background: rgba(52, 152, 219, 0.1);
  border-radius: 10px;
  border: 1px solid rgba(52, 152, 219, 0.2);
}

.recipe-preview-source p {
  margin: 0;
  color: white;
  font-size: 0.9em;
}

.source-link {
  color: #3498db;
  text-decoration: none;
  word-break: break-all;
}

.source-link:hover {
  text-decoration: underline;
}

/* Dark mode styles for recipe preview */
@media (prefers-color-scheme: dark) {
  .recipe-preview-title {
    color: white;
  }
  
  .recipe-preview-description {
    color: white;
  }
  
  .recipe-preview-section h4 {
    color: white;
    border-bottom-color: rgba(52, 152, 219, 0.5);
  }
  
  .recipe-preview-ingredients li {
    color: white;
    border-bottom-color: rgba(255, 255, 255, 0.2);
  }
  
  .recipe-preview-instructions li {
    color: white;
    border-bottom-color: rgba(255, 255, 255, 0.2);
  }
  
  .recipe-preview-source {
    background: rgba(52, 152, 219, 0.2);
    border-color: rgba(52, 152, 219, 0.3);
  }
  
  .recipe-preview-source p {
    color: white;
  }
  
  .source-link {
    color: #74b9ff;
  }
}

/* Mobile responsiveness for recipe preview */
@media (max-width: 768px) {
  .recipe-preview-overlay {
    max-width: 95vw !important;
    margin: 20px;
  }
  
  .recipe-preview-sections {
    grid-template-columns: 1fr;
    gap: 20px;
  }
  
  .recipe-preview-title {
    font-size: 1.5em;
  }
  
  .recipe-preview-section h4 {
    font-size: 1.2em;
  }
}

/* Error Message Styles */
.error-message {
  background: rgba(220, 53, 69, 0.1);
  border: 1px solid rgba(220, 53, 69, 0.3);
  border-radius: 8px;
  padding: 12px;
  margin: 16px 0;
  color: #dc3545;
  display: flex;
  align-items: center;
  gap: 8px;
  font-size: 14px;
}

.clipper-status {
  margin-bottom: 16px;
}

.status-message {
  padding: 12px;
  border-radius: 8px;
  display: flex;
  align-items: center;
  gap: 8px;
  font-size: 14px;
  font-weight: 500;
}

.status-message.checking {
  background: rgba(255, 193, 7, 0.1);
  border: 1px solid rgba(255, 193, 7, 0.3);
  color: #856404;
}

.status-message.available {
  background: rgba(40, 167, 69, 0.1);
  border: 1px solid rgba(40, 167, 69, 0.3);
  color: #155724;
}

.status-message.unavailable {
  background: rgba(220, 53, 69, 0.1);
  border: 1px solid rgba(220, 53, 69, 0.3);
  color: #721c24;
  justify-content: space-between;
}

.retry-btn {
  background: rgba(220, 53, 69, 0.2);
  border: 1px solid rgba(220, 53, 69, 0.4);
  color: #721c24;
  padding: 4px 8px;
  border-radius: 4px;
  font-size: 12px;
  cursor: pointer;
  transition: all 0.2s ease;
}

.retry-btn:hover {
  background: rgba(220, 53, 69, 0.3);
  border-color: rgba(220, 53, 69, 0.5);
}

/* Try Again button for clip preview */
.try-again-btn {
  background: rgba(255, 193, 7, 0.8);
  color: #856404;
  border: 1px solid rgba(255, 193, 7, 0.6);
  padding: 12px 20px;
  border-radius: 8px;
  font-size: 14px;
  font-weight: 500;
  cursor: pointer;
  transition: all 0.3s ease;
  display: flex;
  align-items: center;
  gap: 8px;
}

.try-again-btn:hover {
  background: rgba(255, 193, 7, 1);
  color: #6b520a;
  border-color: rgba(255, 193, 7, 0.8);
  transform: translateY(-1px);
  box-shadow: 0 4px 12px rgba(255, 193, 7, 0.3);
}

.try-again-btn:disabled {
  opacity: 0.6;
  cursor: not-allowed;
  transform: none;
  box-shadow: none;
}

.status-icon {
  font-size: 16px;
}

.clip-help-text {
  background: rgba(13, 110, 253, 0.05);
  border: 1px solid rgba(13, 110, 253, 0.2);
  border-radius: 8px;
  padding: 12px;
  margin: 16px 0;
  font-size: 13px;
  line-height: 1.4;
}

.clip-help-text p {
  margin: 0 0 8px 0;
  color: #e9ecef;
}

.clip-help-text p:last-child {
  margin-bottom: 0;
}

.clip-help-text strong {
  color: #0d6efd;
}

@media (prefers-color-scheme: dark) {
  .clip-help-text {
    background: rgba(13, 110, 253, 0.1);
    border-color: rgba(13, 110, 253, 0.3);
  }
  
  .clip-help-text p {
    color: #f8f9fa;
  }
  
  .clip-help-text strong {
    color: #6ea8fe;
  }
}

.error-icon {
  font-size: 1.1em;
  flex-shrink: 0;
}

/* Dark mode error message */
@media (prefers-color-scheme: dark) {
  .error-message {
    background: rgba(220, 53, 69, 0.2);
    border: 1px solid rgba(220, 53, 69, 0.4);
    color: #ff6b6b;
  }
}

/* Editable Preview Styles */
.preview-edit-input,
.preview-edit-textarea {
  background: rgba(255, 255, 255, 0.15);
  backdrop-filter: blur(20px);
  -webkit-backdrop-filter: blur(20px);
  border: 1px solid rgba(255, 255, 255, 0.3);
  border-radius: 8px;
  padding: 10px 12px;
  font-family: inherit;
  font-size: inherit;
  color: #2c3e50;
  width: 100%;
  transition: all 0.3s ease;
}

.preview-edit-input:focus,
.preview-edit-textarea:focus {
  outline: none;
  border-color: rgba(255, 255, 255, 0.5);
  background: rgba(255, 255, 255, 0.15);
  box-shadow: 0 0 0 3px rgba(255, 255, 255, 0.1);
}

.preview-edit-textarea {
  min-height: 80px;
  resize: vertical;
  font-family: inherit;
}

.ingredients-edit-container,
.instructions-edit-container {
  display: flex;
  flex-direction: column;
  gap: 12px;
}

.ingredient-edit-row,
.instruction-edit-row {
  display: flex;
  gap: 8px;
  align-items: flex-start;
}

.ingredient-input {
  flex: 1;
}

.instruction-textarea {
  flex: 1;
  min-height: 60px;
}

.remove-ingredient-btn,
.remove-instruction-btn {
  background: rgba(220, 53, 69, 0.8);
  color: white;
  border: none;
  border-radius: 50%;
  width: 28px;
  height: 28px;
  display: flex;
  align-items: center;
  justify-content: center;
  cursor: pointer;
  font-size: 16px;
  font-weight: bold;
  transition: all 0.3s ease;
  flex-shrink: 0;
}

.remove-ingredient-btn:hover,
.remove-instruction-btn:hover {
  background: rgba(220, 53, 69, 1);
  transform: scale(1.1);
}

.add-ingredient-btn,
.add-instruction-btn {
  background: rgba(40, 167, 69, 0.8);
  color: white;
  border: none;
  border-radius: 8px;
  padding: 8px 16px;
  cursor: pointer;
  font-size: 14px;
  font-weight: 500;
  transition: all 0.3s ease;
  align-self: flex-start;
}

.add-ingredient-btn:hover,
.add-instruction-btn:hover {
  background: rgba(40, 167, 69, 1);
  transform: translateY(-1px);
}

/* Disabled button styles */
button:disabled {
  opacity: 0.5;
  cursor: not-allowed;
  pointer-events: none;
}

button:disabled:hover {
  transform: none;
  background: inherit;
}

/* Dark mode adjustments for editable fields */
@media (prefers-color-scheme: dark) {
  .preview-edit-input,
  .preview-edit-textarea {
    background: rgba(0, 0, 0, 0.3);
    border-color: rgba(255, 255, 255, 0.3);
    color: white;
  }
  
  .preview-edit-input:focus,
  .preview-edit-textarea:focus {
    background: rgba(0, 0, 0, 0.4);
    border-color: rgba(255, 255, 255, 0.6);
  }
  
  .remove-ingredient-btn,
  .remove-instruction-btn {
    background: rgba(220, 53, 69, 0.6);
  }
  
  .remove-ingredient-btn:hover,
  .remove-instruction-btn:hover {
    background: rgba(220, 53, 69, 0.8);
  }
  
  .add-ingredient-btn,
  .add-instruction-btn {
    background: rgba(40, 167, 69, 0.6);
  }
  
  .add-ingredient-btn:hover,
  .add-instruction-btn:hover {
    background: rgba(40, 167, 69, 0.8);
  }
}

/* Save Progress Overlay Styles */
.save-progress-overlay {
  position: absolute;
  top: 0;
  left: 0;
  right: 0;
  bottom: 0;
  background: rgba(0, 0, 0, 0.8);
  display: flex;
  align-items: center;
  justify-content: center;
  z-index: 10;
  border-radius: 12px;
}

.save-progress-content {
  text-align: center;
  color: white;
  padding: 20px;
}

.save-spinner {
  font-size: 48px;
  animation: spin 1s linear infinite;
  margin-bottom: 16px;
}

.save-note {
  font-size: 14px;
  opacity: 0.8;
  margin-top: 8px;
}

@keyframes spin {
  from { transform: rotate(0deg); }
  to { transform: rotate(360deg); }
}

/* Dark mode adjustments for save progress */
@media (prefers-color-scheme: dark) {
  .save-progress-overlay {
    background: rgba(0, 0, 0, 0.9);
  }
}

/* Video Popup Styles */
.video-popup {
  background: rgba(255, 255, 255, 0.15);
  backdrop-filter: blur(20px);
  -webkit-backdrop-filter: blur(20px);
  border: 1px solid rgba(255, 255, 255, 0.3);
  border-radius: 20px;
  box-shadow: 0 8px 32px rgba(0, 0, 0, 0.1);
  overflow: hidden;
  user-select: none;
  transition: all 0.3s ease;
}

.video-popup:hover {
  box-shadow: 0 12px 40px rgba(0, 0, 0, 0.2);
  transform: translateY(-2px);
}

.video-popup-header {
  display: flex;
  justify-content: space-between;
  align-items: center;
  padding: 10px 16px;
  background: rgba(255, 255, 255, 0.1);
  border-bottom: 1px solid rgba(255, 255, 255, 0.2);
  cursor: grab;
}

.video-popup-header:active {
  cursor: grabbing;
}

.video-popup-title {
  font-weight: 600;
  color: white;
  font-size: 14px;
}

.video-popup-controls {
  display: flex;
  gap: 8px;
}

.video-popup-controls button {
  width: 24px;
  height: 24px;
  border: none;
  border-radius: 6px;
  background: rgba(255, 255, 255, 0.2);
  color: white;
  cursor: pointer;
  display: flex;
  align-items: center;
  justify-content: center;
  font-size: 14px;
  font-weight: bold;
  transition: all 0.2s ease;
}

.video-popup-controls button:hover {
  background: rgba(255, 255, 255, 0.3);
  transform: scale(1.05);
}

.video-popup-controls button:active {
  transform: scale(0.95);
}

.video-popup-close:hover {
  background: rgba(220, 53, 69, 0.3) !important;
  color: #ff6b6b !important;
}

.video-popup-content {
  width: 100%;
  height: calc(100% - 44px); /* Subtract updated header height (10px top + 10px bottom + 24px button height) */
  background: #000;
  position: relative;
}

.video-popup-content iframe {
  width: 100%;
  height: 100%;
  border: none;
}

.video-error {
  display: flex;
  align-items: center;
  justify-content: center;
  height: 100%;
  background: #f8f9fa;
  color: #6c757d;
}

.video-error-content {
  text-align: center;
  padding: 20px;
}

.video-error-icon {
  font-size: 48px;
  margin-bottom: 16px;
  display: block;
}

.video-error p {
  margin: 8px 0;
  font-size: 14px;
}

.video-error-url {
  font-family: monospace;
  font-size: 12px;
  color: #adb5bd;
  word-break: break-all;
  max-width: 280px;
}

.video-error-link {
  display: inline-block;
  margin-top: 16px;
  padding: 8px 16px;
  background: #007bff;
  color: white;
  text-decoration: none;
  border-radius: 6px;
  font-size: 14px;
  transition: background 0.2s ease;
}

.video-error-link:hover {
  background: #0056b3;
  color: white;
  text-decoration: none;
}

.video-popup-resize-handle {
  position: absolute;
  bottom: 0;
  right: 0;
  width: 20px;
  height: 20px;
  cursor: nw-resize;
  background: rgba(0, 0, 0, 0.3);
  border-radius: 0 0 12px 0;
  transition: background 0.2s ease;
}

.video-popup-resize-handle:hover {
  background: rgba(0, 0, 0, 0.5);
}

/* Dark mode styles for video popup */
@media (prefers-color-scheme: dark) {
  .video-popup {
    background: rgba(0, 0, 0, 0.15);
    border: 1px solid rgba(255, 255, 255, 0.3);
    box-shadow: 0 8px 32px rgba(0, 0, 0, 0.3);
  }
  
  .video-popup:hover {
    box-shadow: 0 12px 40px rgba(0, 0, 0, 0.4);
  }
  
  .video-popup-header {
    background: rgba(255, 255, 255, 0.1);
    border-bottom: 1px solid rgba(255, 255, 255, 0.2);
  }
  
  .video-popup-title {
    color: white;
  }
  
  .video-popup-controls button {
    background: rgba(255, 255, 255, 0.2);
    color: white;
  }
  
  .video-popup-controls button:hover {
    background: rgba(255, 255, 255, 0.3);
  }
  
  .video-popup-resize-handle {
    background: rgba(255, 255, 255, 0.2);
  }
  
  .video-popup-resize-handle:hover {
    background: rgba(255, 255, 255, 0.3);
  }
  
  .video-error {
    background: rgba(0, 0, 0, 0.15);
    color: white;
  }
  
  .video-error-url {
    color: #adb5bd;
  }
  
  .video-error-link {
    background: rgba(52, 152, 219, 0.8);
    color: white;
  }
  
  .video-error-link:hover {
    background: rgba(52, 152, 219, 1);
  }
}

/* Mobile responsive styles for video popup */
@media (max-width: 768px) {
  .video-popup {
    width: calc(100vw - 40px) !important;
    height: calc(100vh - 200px) !important;
    left: 20px !important;
    top: 100px !important;
  }
  
  .video-popup-header {
    padding: 10px 12px;
  }
  
  .video-popup-title {
    font-size: 13px;
  }
  
  .video-popup-controls button {
    width: 22px;
    height: 22px;
    font-size: 13px;
  }
}

/* Form Panel Styles - replaces overlay system */
.form-panel {
  max-width: 800px;
  margin: 20px auto 0;
  padding: 2rem;
  border-radius: 16px;
  backdrop-filter: blur(20px);
  -webkit-backdrop-filter: blur(20px);
  box-shadow: 0 8px 32px rgba(0, 0, 0, 0.1);
  border: 1px solid rgba(255, 255, 255, 0.2);
  animation: slideInUp 0.3s ease-out;
  position: relative;
  overflow: hidden;
}

.form-panel::before {
  content: '';
  position: absolute;
  top: 0;
  left: 0;
  right: 0;
  bottom: 0;
  background: linear-gradient(135deg, rgba(255, 255, 255, 0.1) 0%, rgba(255, 255, 255, 0.05) 100%);
  pointer-events: none;
  z-index: -1;
}

.form-panel-header {
  display: flex;
  justify-content: space-between;
  align-items: center;
  margin-bottom: 2rem;
  padding-bottom: 1rem;
  border-bottom: 1px solid rgba(255, 255, 255, 0.2);
  position: relative;
}

.form-panel-header::after {
  content: '';
  position: absolute;
  bottom: -1px;
  left: 0;
  right: 0;
  height: 1px;
  background: linear-gradient(90deg, transparent 0%, rgba(255, 255, 255, 0.3) 50%, transparent 100%);
}

.form-panel-header h2 {
  margin: 0;
  font-size: 1.8rem;
  font-weight: 600;
  color: inherit;
  background: linear-gradient(135deg, #667eea 0%, #764ba2 100%);
  -webkit-background-clip: text;
  -webkit-text-fill-color: transparent;
  background-clip: text;
}

.form-panel-content {
  display: flex;
  flex-direction: column;
  gap: 1.5rem;
}

.form-panel input,
.form-panel textarea {
  width: 100%;
  padding: 1rem;
  border: 1px solid rgba(255, 255, 255, 0.3);
  border-radius: 8px;
  background: rgba(255, 255, 255, 0.1);
  color: inherit;
  font-size: 1rem;
  transition: all 0.3s ease;
  position: relative;
}

.form-panel input:focus,
.form-panel textarea:focus {
  outline: none;
  border-color: rgba(255, 255, 255, 0.6);
  background: rgba(255, 255, 255, 0.15);
  box-shadow: 0 0 0 3px rgba(255, 255, 255, 0.1);
  transform: translateY(-1px);
}

.form-panel textarea {
  min-height: 100px;
  resize: vertical;
}

.form-panel .form-actions {
  display: flex;
  gap: 1rem;
  justify-content: flex-end;
  margin-top: 2rem;
  padding-top: 1.5rem;
  border-top: 1px solid rgba(255, 255, 255, 0.2);
  position: relative;
}

.form-panel .form-actions::before {
  content: '';
  position: absolute;
  top: -1px;
  left: 0;
  right: 0;
  height: 1px;
  background: linear-gradient(90deg, transparent 0%, rgba(255, 255, 255, 0.3) 50%, transparent 100%);
}

/* Recipe Preview Panel specific styles */
.recipe-preview-panel {
  max-width: 900px;
}

.recipe-preview-panel .form-panel-content {
  gap: 2rem;
}

/* Enhanced button styles for form panels */
.form-panel .form-actions button {
  position: relative;
  overflow: hidden;
  transition: all 0.3s ease;
}

.form-panel .form-actions button::before {
  content: '';
  position: absolute;
  top: 0;
  left: -100%;
  width: 100%;
  height: 100%;
  background: linear-gradient(90deg, transparent, rgba(255, 255, 255, 0.2), transparent);
  transition: left 0.5s ease;
}

.form-panel .form-actions button:hover::before {
  left: 100%;
}

/* Animation for form panels */
@keyframes slideInUp {
  from {
    opacity: 0;
    transform: translateY(30px);
  }
  to {
    opacity: 1;
    transform: translateY(0);
  }
}

/* Smooth transition for recipe cards */
.recipe-grid {
  transition: opacity 0.3s ease, transform 0.3s ease;
}

.recipe-grid.fade-out {
  opacity: 0;
  transform: translateY(-20px);
}

/* Dark mode adjustments for form panels */
@media (prefers-color-scheme: dark) {
  .form-panel {
    background: rgba(0, 0, 0, 0.4);
    border: 1px solid rgba(255, 255, 255, 0.1);
    box-shadow: 0 8px 32px rgba(0, 0, 0, 0.4);
  }
  
  .form-panel::before {
    background: linear-gradient(135deg, rgba(255, 255, 255, 0.05) 0%, rgba(255, 255, 255, 0.02) 100%);
  }
  
  .form-panel input,
  .form-panel textarea {
    background: rgba(255, 255, 255, 0.05);
    border-color: rgba(255, 255, 255, 0.1);
    color: white;
  }
  
  .form-panel input:focus,
  .form-panel textarea:focus {
    background: rgba(255, 255, 255, 0.1);
    border-color: rgba(255, 255, 255, 0.3);
  }
  
  .form-panel-header {
    border-bottom-color: rgba(255, 255, 255, 0.1);
  }
  
  .form-panel .form-actions {
    border-top-color: rgba(255, 255, 255, 0.1);
  }
  
  .form-panel-header h2 {
    background: linear-gradient(135deg, #a8edea 0%, #fed6e3 100%);
    -webkit-background-clip: text;
    -webkit-text-fill-color: transparent;
    background-clip: text;
  }
}

/* Mobile responsiveness for form panels */
@media (max-width: 768px) {
  .form-panel {
    margin: 0 1rem;
    padding: 1.5rem;
  }
  
  .form-panel-header h2 {
    font-size: 1.5rem;
  }
  
  .form-panel .form-actions {
    flex-direction: column;
    gap: 0.75rem;
  }
  
  .form-panel .form-actions button {
    width: 100%;
  }
}

<<<<<<< HEAD
.recipes-list {
  padding-top: 100px; /* Add space for fixed header */
}

/* Dark mode adjustments for header */
@media (prefers-color-scheme: dark) {
  .header-section {
    background: rgba(0, 0, 0, 0.6);
    backdrop-filter: blur(20px) saturate(180%);
    -webkit-backdrop-filter: blur(20px) saturate(180%);
    box-shadow: 0 2px 20px rgba(0, 0, 0, 0.5);
  }
=======
/* Responsive Styles for Title and FAB */
@media (max-width: 640px) {
  .title {
    font-size: 1.8em;
    margin-top: 15px;
    margin-bottom: 15px;
    max-width: calc(100% - 120px); /* Account for FAB width */
  }
  
  .title-icon {
    width: 30px;
    height: 30px;
  }
  
  .fab-container {
    top: 20px;
    right: 20px;
  }
  
  .fab {
    width: 60px;
    height: 45px;
    font-size: 0.9em;
  }
  
  .fab-icon img {
    width: 20px;
    height: 20px;
  }
}

@media (max-width: 480px) {
  .title {
    font-size: 1.5em;
    margin-top: 10px;
    margin-bottom: 10px;
    max-width: calc(100% - 100px); /* Further reduce for very small screens */
  }
  
  .title-icon {
    width: 25px;
    height: 25px;
  }
  
  .fab-container {
    top: 15px;
    right: 15px;
  }
  
  .fab {
    width: 50px;
    height: 40px;
    font-size: 0.8em;
  }
  
  .fab-icon img {
    width: 18px;
    height: 18px;
  }
}

@media (max-width: 360px) {
  .title {
    font-size: 1.3em;
    max-width: calc(100% - 90px);
  }
  
  .title-icon {
    width: 20px;
    height: 20px;
    margin-right: 5px;
  }
  
  .fab {
    width: 45px;
    height: 35px;
    border-radius: 20px;
  }
  
  .fab-icon img {
    width: 16px;
    height: 16px;
  }
}

/* Recipe Timing Info */
.recipe-timing-info {
  display: flex;
  gap: 2.5rem;
  margin-top: 1rem;
  margin-bottom: 0.5rem;
  flex-wrap: wrap;
  justify-content: center;
  align-items: center;
}

.timing-item {
  display: flex;
  flex-direction: column;
  align-items: center;
  gap: 0.3rem;
  padding: 0.5rem 1rem;
}

.timing-icon {
  font-size: 1.1em;
  filter: drop-shadow(0 1px 2px rgba(0, 0, 0, 0.3));
}

.timing-label {
  color: rgba(255, 255, 255, 0.8);
  font-size: 0.85em;
  font-weight: 500;
  text-transform: uppercase;
  letter-spacing: 0.5px;
  text-shadow: 0 1px 2px rgba(0, 0, 0, 0.5);
}

.timing-value {
  color: white;
  font-weight: 600;
  font-size: 1.1em;
  text-shadow: 0 1px 3px rgba(0, 0, 0, 0.5);
>>>>>>> 4f9057f1
}<|MERGE_RESOLUTION|>--- conflicted
+++ resolved
@@ -2682,7 +2682,6 @@
   }
 }
 
-<<<<<<< HEAD
 .recipes-list {
   padding-top: 100px; /* Add space for fixed header */
 }
@@ -2695,7 +2694,7 @@
     -webkit-backdrop-filter: blur(20px) saturate(180%);
     box-shadow: 0 2px 20px rgba(0, 0, 0, 0.5);
   }
-=======
+
 /* Responsive Styles for Title and FAB */
 @media (max-width: 640px) {
   .title {
@@ -2819,5 +2818,5 @@
   font-weight: 600;
   font-size: 1.1em;
   text-shadow: 0 1px 3px rgba(0, 0, 0, 0.5);
->>>>>>> 4f9057f1
+
 }