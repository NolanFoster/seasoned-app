--- conflicted
+++ resolved
@@ -1313,21 +1313,18 @@
                 </div>
                 <span>Searching recipes...</span>
               </div>
-<<<<<<< HEAD
             ) : searchResults.length > 0 ? (
               <div className="search-results-list">
                 {searchResults.map((recipe) => (
                   <div 
                     key={recipe.id} 
                     className="search-result-item"
-                    onClick={() => {
-                      // For now, just log the selection as requested
-                      console.log('Selected recipe:', recipe);
-                      // Clear search
-                      setSearchInput('');
-                      setSearchResults([]);
-                      setShowSearchResults(false);
-                    }}
+                                      onClick={() => {
+                    // Clear search
+                    setSearchInput('');
+                    setSearchResults([]);
+                    setShowSearchResults(false);
+                  }}
                   >
                     <div className="search-result-title">{recipe.name}</div>
                     <div className="search-result-meta">
@@ -1350,44 +1347,6 @@
                         <span className="search-meta-item no-meta">No timing information</span>
                       )}
                     </div>
-=======
-              <span>Searching recipes...</span>
-            </div>
-          ) : searchResults.length > 0 ? (
-            <div className="search-results-list">
-              {searchResults.map((recipe) => (
-                <div 
-                  key={recipe.id} 
-                  className="search-result-item"
-                  onClick={() => {
-                    // For now, just log the selection as requested
-                    // Clear search
-                    setSearchInput('');
-                    setSearchResults([]);
-                    setShowSearchResults(false);
-                  }}
-                >
-                  <div className="search-result-title">{recipe.name}</div>
-                  <div className="search-result-meta">
-                    {recipe.prep_time && (
-                      <span className="search-meta-item">
-                        <span className="meta-label">Prep:</span> {formatDuration(recipe.prep_time)}
-                      </span>
-                    )}
-                    {recipe.cook_time && (
-                      <span className="search-meta-item">
-                        <span className="meta-label">Cook:</span> {formatDuration(recipe.cook_time)}
-                      </span>
-                    )}
-                    {recipe.recipe_yield && (
-                      <span className="search-meta-item">
-                        <span className="meta-label">Yield:</span> {recipe.recipe_yield}
-                      </span>
-                    )}
-                    {!recipe.prep_time && !recipe.cook_time && !recipe.recipe_yield && (
-                      <span className="search-meta-item no-meta">No timing information</span>
-                    )}
->>>>>>> 651de492
                   </div>
                 ))}
               </div>
