<!DOCTYPE html>
<html lang="en">
<head>
    <meta charset="UTF-8">
    <meta name="viewport" content="width=device-width, initial-scale=1.0">
    <title>Seasoned Recipe App - Developer Documentation</title>
    <link rel="stylesheet" href="styles.css">
    <link rel="preconnect" href="https://fonts.googleapis.com">
    <link rel="preconnect" href="https://fonts.gstatic.com" crossorigin>
    <link href="https://fonts.googleapis.com/css2?family=Inter:wght@300;400;500;600;700&display=swap" rel="stylesheet">
<<<<<<< HEAD
    <meta name="generated" content="2025-08-19T15:10:48.418Z">
=======
    <meta name="generated" content="2025-08-19T16:26:34.378Z">
>>>>>>> ec61a46a
</head>
<body>
    <div class="container">
        <header class="header">
            <div class="header-content">
                <h1 class="title">🍳 Seasoned Recipe App</h1>
                <p class="subtitle">Developer Documentation & API Reference</p>
<<<<<<< HEAD
                <p class="auto-generated">🔄 Auto-generated from source code - 2025-08-19T15:10:48.418Z</p>
=======
                <p class="auto-generated">🔄 Auto-generated from source code - 2025-08-19T16:26:34.378Z</p>
>>>>>>> ec61a46a
            </div>
        </header>

        <nav class="sidebar">
            <div class="sidebar-content">
                <div class="nav-section">
                    <h3>Overview</h3>
                    <ul>
                        <li><a href="#introduction">Introduction</a></li>
                        <li><a href="#architecture">Architecture</a></li>
                        <li><a href="#getting-started">Getting Started</a></li>
                    </ul>
                </div>

                <div class="nav-section">
                    <h3>Workers</h3>
                    <ul>
                        <li><a href="#recipe-search-db">Recipe Search DB</a></li><li><a href="#clipped-recipe-db">Clipped Recipe DB</a></li><li><a href="#recipe-scraper">Recipe Scraper</a></li><li><a href="#recipe-clipper">Recipe Clipper</a></li><li><a href="#recipe-crawler">Recipe Crawler</a></li>
                    </ul>
                </div>

                <div class="nav-section">
                    <h3>Shared Libraries</h3>
                    <ul>
                        <li><a href="#kv-storage">KV Storage</a></li>
                    </ul>
                </div>

                <div class="nav-section">
                    <h3>Development</h3>
                    <ul>
                        <li><a href="#testing">Testing</a></li>
                        <li><a href="#deployment">Deployment</a></li>
                        <li><a href="#troubleshooting">Troubleshooting</a></li>
                    </ul>
                </div>
            </div>
        </nav>

        <main class="main-content">
            <section id="introduction" class="section">
                <h2>Introduction</h2>
                <p>Seasoned is a modern recipe management application built with a microservices architecture using Cloudflare Workers. The application provides recipe clipping, storage, search, and management capabilities through a collection of specialized workers.</p>
                
                <div class="auto-update-info">
                    <h3>🔄 Auto-Update Information</h3>
                    <p>This documentation is automatically generated from your source code. When you update your workers, run the generation script to update the docs:</p>
                    <pre><code>npm run docs:generate</code></pre>
<<<<<<< HEAD
                    <p><strong>Last Generated:</strong> 2025-08-19T15:10:48.418Z</p>
=======
                    <p><strong>Last Generated:</strong> 2025-08-19T16:26:34.378Z</p>
>>>>>>> ec61a46a
                </div>
                
                <div class="feature-grid">
                    <div class="feature-card">
                        <h4>🎯 Recipe Clipping</h4>
                        <p>AI-powered recipe extraction from any recipe website</p>
                    </div>
                    <div class="feature-card">
                        <h4>🔍 Graph Search</h4>
                        <p>Advanced recipe search with ingredient and tag relationships</p>
                    </div>
                    <div class="feature-card">
                        <h4>💾 Multi-Storage</h4>
                        <p>Hybrid storage using KV, D1, and R2 for optimal performance</p>
                    </div>
                    <div class="feature-card">
                        <h4>🚀 Edge Computing</h4>
                        <p>Global deployment with Cloudflare Workers for low latency</p>
                    </div>
                </div>
            </section>

            <section id="architecture" class="section">
                <h2>Architecture Overview</h2>
                <div class="architecture-diagram">
                    <div class="arch-layer">
                        <h4>Frontend (React + Vite)</h4>
                        <p>Modern web interface for recipe management</p>
                    </div>
                    <div class="arch-layer">
                        <h4>API Gateway & Workers</h4>
                        <ul>
                            <li><strong>Recipe Search DB:</strong> Graph Search, FTS, Node/Edge Management</li><li><strong>Clipped Recipe DB:</strong> Recipe CRUD, Image Uploads, Health Monitoring</li><li><strong>Recipe Scraper:</strong> JSON-LD Extraction, Batch Processing, KV Storage</li><li><strong>Recipe Clipper:</strong> AI Extraction, GPT-4o-mini, Smart Caching</li><li><strong>Recipe Crawler:</strong> Batch Processing, Health Monitoring, Progress Tracking</li>
                        </ul>
                    </div>
                    <div class="arch-layer">
                        <h4>Storage Layer</h4>
                        <ul>
                            <li><strong>Cloudflare KV:</strong> Caching and temporary storage</li>
                            <li><strong>Cloudflare D1:</strong> SQLite database for recipes</li>
                            <li><strong>Cloudflare R2:</strong> Image storage</li>
                        </ul>
                    </div>
                </div>
            </section>

            
            <section id="recipe-search-db" class="section">
                <h2>Recipe Search DB Worker</h2>
                <p>Graph Search, FTS, Node/Edge Management</p>
                
                <div class="worker-info">
                    <div class="info-card">
                        <h4>📍 Location</h4>
                        <p><code>recipe-search-db/</code></p>
                    </div>
                    <div class="info-card">
                        <h4>🗄️ Database</h4>
                        <p>D1</p>
                    </div>
                    <div class="info-card">
                        <h4>🔧 Main Features</h4>
                        <p>Graph Search, FTS, Node/Edge Management</p>
                    </div>
                </div>

                

                
                <h3>Key Functions</h3>
                <div class="function-grid">
                    
                    <div class="function">
                        <h4><code>createNode()</code></h4>
                        <p>Node operations</p>
                    </div>
                    
                    <div class="function">
                        <h4><code>getNodes()</code></h4>
                        <p>Function getNodes</p>
                    </div>
                    
                    <div class="function">
                        <h4><code>getNode()</code></h4>
                        <p>Function getNode</p>
                    </div>
                    
                    <div class="function">
                        <h4><code>updateNode()</code></h4>
                        <p>Function updateNode</p>
                    </div>
                    
                    <div class="function">
                        <h4><code>deleteNode()</code></h4>
                        <p>Function deleteNode</p>
                    </div>
                    
                    <div class="function">
                        <h4><code>createEdge()</code></h4>
                        <p>Edge operations</p>
                    </div>
                    
                    <div class="function">
                        <h4><code>getEdges()</code></h4>
                        <p>Function getEdges</p>
                    </div>
                    
                    <div class="function">
                        <h4><code>deleteEdge()</code></h4>
                        <p>Function deleteEdge</p>
                    </div>
                    
                    <div class="function">
                        <h4><code>debugSearch()</code></h4>
                        <p>Debug search function</p>
                    </div>
                    
                    <div class="function">
                        <h4><code>searchNodes()</code></h4>
                        <p>Search operations</p>
                    </div>
                    
                    <div class="function">
                        <h4><code>smartSearchNodes()</code></h4>
                        <p>Smart search function that breaks down queries into smaller tokens until it gets results</p>
                    </div>
                    
                    <div class="function">
                        <h4><code>searchNodesInternal()</code></h4>
                        <p>Internal search function used by smart search</p>
                    </div>
                    
                    <div class="function">
                        <h4><code>getGraph()</code></h4>
                        <p>Graph operations</p>
                    </div>
                    
                    <div class="function">
                        <h4><code>migrateKVToSearch()</code></h4>
                        <p>Migration operations</p>
                    </div>
                    
                    <div class="function">
                        <h4><code>processKVRecipe()</code></h4>
                        <p>Function processKVRecipe</p>
                    </div>
                    
                    <div class="function">
                        <h4><code>createRecipeNodeFromKV()</code></h4>
                        <p>Function createRecipeNodeFromKV</p>
                    </div>
                    
                    <div class="function">
                        <h4><code>createIngredientNodesFromKV()</code></h4>
                        <p>Function createIngredientNodesFromKV</p>
                    </div>
                    
                    <div class="function">
                        <h4><code>createTagNodesFromKV()</code></h4>
                        <p>Function createTagNodesFromKV</p>
                    </div>
                    
                    <div class="function">
                        <h4><code>createOrGetNodeFromKV()</code></h4>
                        <p>Function createOrGetNodeFromKV</p>
                    </div>
                    
                    <div class="function">
                        <h4><code>createEdgeFromKV()</code></h4>
                        <p>Function createEdgeFromKV</p>
                    </div>
                    
                    <div class="function">
                        <h4><code>checkExistingNode()</code></h4>
                        <p>Function checkExistingNode</p>
                    </div>
                    
                    <div class="function">
                        <h4><code>chunkArray()</code></h4>
                        <p>Utility functions for KV migration</p>
                    </div>
                    
                    <div class="function">
                        <h4><code>normalizeIngredientName()</code></h4>
                        <p>Function normalizeIngredientName</p>
                    </div>
                    
                    <div class="function">
                        <h4><code>categorizeIngredient()</code></h4>
                        <p>Function categorizeIngredient</p>
                    </div>
                    
                    <div class="function">
                        <h4><code>categorizeTag()</code></h4>
                        <p>Function categorizeTag</p>
                    </div>
                    
                    <div class="function">
                        <h4><code>extractQuantity()</code></h4>
                        <p>Function extractQuantity</p>
                    </div>
                    
                    <div class="function">
                        <h4><code>extractUnit()</code></h4>
                        <p>Function extractUnit</p>
                    </div>
                    
                    <div class="function">
                        <h4><code>decompressKVData()</code></h4>
                        <p>Decompress KV data (similar to shared/kv-storage.js)</p>
                    </div>
                    
                    <div class="function">
                        <h4><code>cleanupDatabase()</code></h4>
                        <p>Cleanup function to reset the database</p>
                    </div>
                    
                    <div class="function">
                        <h4><code>debugKVStorage()</code></h4>
                        <p>Debug function to inspect KV storage</p>
                    </div>
                    
                </div>
                

                <div class="source-code-preview">
                    <h3>Source Code Preview</h3>
                    <pre><code>// Recipe Search Database Worker
// Provides graph-based search capabilities for recipes

export default {
  async fetch(request, env, ctx) {
    const url = new URL(request.url);
    const path = url.pathname;
    const method = request.method;

    // CORS headers
    const corsHeaders = {
      'Access-Control-Allow-Origin': '*',
      'Access-Control-Allow-Methods': 'GET, POST, PUT, DELETE, OPTIONS',
      'Access-Control-Allow-Headers': 'Content-Type, Authorization',
    };

    try {

      // Handle preflight requests
      if (method === 'OPTIONS') {
        return new Response(null, { headers: corsHeaders });
      }

      // Route handling
      if (path === '/api/nodes' && method === 'POST') {
        return await createNode(request, env, corsHeaders);
      } else if (path === '/api/nodes' && method === 'GET') {
        return await getNodes(request, env, corsHeaders);
      } else if (path.startsWith('/api/nodes/') && method === 'GET') {
        const nodeId = path.split(...</code></pre>
                </div>
            </section>
            <section id="clipped-recipe-db" class="section">
                <h2>Clipped Recipe DB Worker</h2>
                <p>Recipe CRUD, Image Uploads, Health Monitoring</p>
                
                <div class="worker-info">
                    <div class="info-card">
                        <h4>📍 Location</h4>
                        <p><code>clipped-recipe-db-worker/</code></p>
                    </div>
                    <div class="info-card">
                        <h4>🗄️ Database</h4>
                        <p>D1</p>
                    </div>
                    <div class="info-card">
                        <h4>🔧 Main Features</h4>
                        <p>Recipe CRUD, Image Uploads, Health Monitoring</p>
                    </div>
                </div>

                
                <h3>API Endpoints</h3>
                <div class="endpoint-grid">
                    
                    <div class="endpoint">
                        <h4>GET /health</h4>
                        <p>Health check endpoint</p>
                    </div>
                    
                    <div class="endpoint">
                        <h4>GET /recipes</h4>
                        <p>Get all recipes</p>
                    </div>
                    
                    <div class="endpoint">
                        <h4>POST /recipe</h4>
                        <p>Get all recipes</p>
                    </div>
                    
                    <div class="endpoint">
                        <h4>POST /upload-image</h4>
                        <p>Upload image</p>
                    </div>
                    
                    <div class="endpoint">
                        <h4>POST /clip</h4>
                        <p>Clip recipe from URL</p>
                    </div>
                    
                </div>
                

                
                <h3>Key Functions</h3>
                <div class="function-grid">
                    
                    <div class="function">
                        <h4><code>getRecipes()</code></h4>
                        <p>Database functions</p>
                    </div>
                    
                    <div class="function">
                        <h4><code>getRecipeById()</code></h4>
                        <p>Function getRecipeById</p>
                    </div>
                    
                    <div class="function">
                        <h4><code>uploadImage()</code></h4>
                        <p>Image upload function</p>
                    </div>
                    
                    <div class="function">
                        <h4><code>extractRecipeFromUrl()</code></h4>
                        <p>Recipe extraction from URL</p>
                    </div>
                    
                    <div class="function">
                        <h4><code>decodeHtmlEntities()</code></h4>
                        <p>Helper function to decode HTML entities</p>
                    </div>
                    
                    <div class="function">
                        <h4><code>checkSystemHealth()</code></h4>
                        <p>Health check function</p>
                    </div>
                    
                </div>
                

                <div class="source-code-preview">
                    <h3>Source Code Preview</h3>
                    <pre><code>// Recipe API with SQLite (D1) and image upload support
export default {
  async fetch(request, env) {
    const url = new URL(request.url);
    const pathname = url.pathname;

    // CORS headers
    const corsHeaders = {
      'Access-Control-Allow-Origin': '*',
      'Access-Control-Allow-Methods': 'GET, POST, PUT, DELETE, OPTIONS',
      'Access-Control-Allow-Headers': 'Content-Type, Authorization',
    };

    // Handle preflight requests
    if (request.method === 'OPTIONS') {
      return new Response(null, { headers: corsHeaders });
    }

    try {
      // Health check endpoint
      if (pathname === '/health' && request.method === 'GET') {
        try {
          // Perform health checks
          const healthStatus = await checkSystemHealth(env);
          
          return new Response(JSON.stringify(healthStatus), {
            status: 200,
            headers: { ...corsHeaders, 'Content-Type': 'application/json' }
          });
        } catch (error) {
          console...</code></pre>
                </div>
            </section>
            <section id="recipe-scraper" class="section">
                <h2>Recipe Scraper Worker</h2>
                <p>JSON-LD Extraction, Batch Processing, KV Storage</p>
                
                <div class="worker-info">
                    <div class="info-card">
                        <h4>📍 Location</h4>
                        <p><code>recipe-scraper/</code></p>
                    </div>
                    <div class="info-card">
                        <h4>🗄️ Database</h4>
                        <p>KV</p>
                    </div>
                    <div class="info-card">
                        <h4>🔧 Main Features</h4>
                        <p>JSON-LD Extraction, Batch Processing, KV Storage</p>
                    </div>
                </div>

                

                
                <h3>Key Functions</h3>
                <div class="function-grid">
                    
                    <div class="function">
                        <h4><code>decodeHtmlEntities()</code></h4>
                        <p>Decode HTML entities</p>
                    </div>
                    
                    <div class="function">
                        <h4><code>normalizeIngredients()</code></h4>
                        <p>Normalize ingredients to ensure they're always arrays</p>
                    </div>
                    
                    <div class="function">
                        <h4><code>normalizeInstructions()</code></h4>
                        <p>Normalize instructions</p>
                    </div>
                    
                    <div class="function">
                        <h4><code>isRecipeType()</code></h4>
                        <p>Helper to check if a type value represents a schema.org/Recipe</p>
                    </div>
                    
                    <div class="function">
                        <h4><code>validateRecipeSchema()</code></h4>
                        <p>Validate if the JSON-LD object is a valid schema.org/Recipe</p>
                    </div>
                    
                    <div class="function">
                        <h4><code>extractRecipeData()</code></h4>
                        <p>Extract recipe data from JSON-LD</p>
                    </div>
                    
                    <div class="function">
                        <h4><code>processRecipeUrl()</code></h4>
                        <p>Process a single URL</p>
                    </div>
                    
                </div>
                

                <div class="source-code-preview">
                    <h3>Source Code Preview</h3>
                    <pre><code>/**
 * Cloudflare Worker for scraping recipe data from URLs
 * Returns structured recipe data in JSON-LD format when available
 * Stores recipes in KV database with hashed URL as key
 */

import { 
  generateRecipeId, 
  getRecipeFromKV
} from '../shared/kv-storage.js';

import {
  processRecipeImages
} from '../shared/image-service.js';

// Decode HTML entities
function decodeHtmlEntities(text) {
  if (typeof text !== 'string') return text;
  
  const entities = {
    '&amp;': '&',
    '&lt;': '<',
    '&gt;': '>',
    '&quot;': '"',
    '&#39;': "'",
    '&apos;': "'",
    '&nbsp;': ' ',
    '&copy;': '©',
    '&reg;': '®',
    '&trade;': '™'
  };
  
  return text.replace(/&[#\w]+;/g, entity => {
    return entities[entity] || entity;
  });
}

// Normalize ingredients to ensure they're always arrays
function normalizeIngredients(ingredients) {
  if (!ingredients) return [];
  if (typeof ingredients === 'string') return [decodeHtmlEntities(ingredients)];
  if (Array.isArray(ingredient...</code></pre>
                </div>
            </section>
            <section id="recipe-clipper" class="section">
                <h2>Recipe Clipper Worker</h2>
                <p>AI Extraction, GPT-4o-mini, Smart Caching</p>
                
                <div class="worker-info">
                    <div class="info-card">
                        <h4>📍 Location</h4>
                        <p><code>clipper/</code></p>
                    </div>
                    <div class="info-card">
                        <h4>🗄️ Database</h4>
                        <p>KV + AI</p>
                    </div>
                    <div class="info-card">
                        <h4>🔧 Main Features</h4>
                        <p>AI Extraction, GPT-4o-mini, Smart Caching</p>
                    </div>
                </div>

                
                <h3>API Endpoints</h3>
                <div class="endpoint-grid">
                    
                    <div class="endpoint">
                        <h4>POST /clip</h4>
                        <p>Clip recipe from URL using GPT-OSS-20B</p>
                    </div>
                    
                    <div class="endpoint">
                        <h4>GET /health</h4>
                        <p>Health check endpoint</p>
                    </div>
                    
                </div>
                

                
                <h3>Key Functions</h3>
                <div class="function-grid">
                    
                    <div class="function">
                        <h4><code>extractRecipeWithGPT()</code></h4>
                        <p>Extract recipe using GPT-OSS-20B model</p>
                    </div>
                    
                    <div class="function">
                        <h4><code>extractDescriptionFromHTML()</code></h4>
                        <p>Extract description from HTML</p>
                    </div>
                    
                    <div class="function">
                        <h4><code>extractAuthorFromHTML()</code></h4>
                        <p>Extract author from HTML</p>
                    </div>
                    
                    <div class="function">
                        <h4><code>extractDateFromHTML()</code></h4>
                        <p>Extract publication date from HTML</p>
                    </div>
                    
                    <div class="function">
                        <h4><code>extractYieldFromHTML()</code></h4>
                        <p>Extract recipe yield (servings) from HTML</p>
                    </div>
                    
                    <div class="function">
                        <h4><code>extractCategoryFromHTML()</code></h4>
                        <p>Extract recipe category from HTML</p>
                    </div>
                    
                    <div class="function">
                        <h4><code>extractCuisineFromHTML()</code></h4>
                        <p>Extract recipe cuisine from HTML</p>
                    </div>
                    
                    <div class="function">
                        <h4><code>extractPrepTimeFromHTML()</code></h4>
                        <p>Extract prep time from HTML</p>
                    </div>
                    
                    <div class="function">
                        <h4><code>extractCookTimeFromHTML()</code></h4>
                        <p>Extract cook time from HTML</p>
                    </div>
                    
                    <div class="function">
                        <h4><code>extractTotalTimeFromHTML()</code></h4>
                        <p>Extract total time from HTML</p>
                    </div>
                    
                    <div class="function">
                        <h4><code>convertTimeToISO8601()</code></h4>
                        <p>Convert time string to ISO 8601 format</p>
                    </div>
                    
                    <div class="function">
                        <h4><code>extractKeywordsFromHTML()</code></h4>
                        <p>Extract keywords from HTML</p>
                    </div>
                    
                    <div class="function">
                        <h4><code>extractNutritionFromHTML()</code></h4>
                        <p>Extract nutrition information from HTML</p>
                    </div>
                    
                    <div class="function">
                        <h4><code>extractRatingFromHTML()</code></h4>
                        <p>Extract rating information from HTML</p>
                    </div>
                    
                    <div class="function">
                        <h4><code>extractVideoFromHTML()</code></h4>
                        <p>Extract video information from HTML</p>
                    </div>
                    
                    <div class="function">
                        <h4><code>extractInstructionsFromHTML()</code></h4>
                        <p>Fallback function to extract instructions from HTML when AI model fails</p>
                    </div>
                    
                    <div class="function">
                        <h4><code>cleanJsonContent()</code></h4>
                        <p>Clean up common JSON formatting issues</p>
                    </div>
                    
                    <div class="function">
                        <h4><code>cleanHtmlForGPT()</code></h4>
                        <p>Clean HTML content for GPT processing - optimized for token reduction</p>
                    </div>
                    
                    <div class="function">
                        <h4><code>extractRecipeContent()</code></h4>
                        <p>Extract recipe-specific content to prioritize important parts</p>
                    </div>
                    
                    <div class="function">
                        <h4><code>callGPTModel()</code></h4>
                        <p>Call GPT-OSS-20B model using Cloudflare Workers AI</p>
                    </div>
                    
                    <div class="function">
                        <h4><code>extractRecipeFromAIResponse()</code></h4>
                        <p>Extract recipe data from AI response (for testing)</p>
                    </div>
                    
                    <div class="function">
                        <h4><code>extractRecipeFromJsonLd()</code></h4>
                        <p>Extract recipe from JSON-LD structured data</p>
                    </div>
                    
                    <div class="function">
                        <h4><code>resolveJsonLdReferences()</code></h4>
                        <p>Resolve JSON-LD references by looking up objects by their @id</p>
                    </div>
                    
                    <div class="function">
                        <h4><code>findRecipeInJsonLd()</code></h4>
                        <p>Find Recipe object in JSON-LD data (handles nested structures)</p>
                    </div>
                    
                    <div class="function">
                        <h4><code>normalizeJsonLdRecipe()</code></h4>
                        <p>Normalize JSON-LD recipe to our expected format</p>
                    </div>
                    
                    <div class="function">
                        <h4><code>normalizeImage()</code></h4>
                        <p>Helper function to normalize image field</p>
                    </div>
                    
                    <div class="function">
                        <h4><code>normalizeAuthor()</code></h4>
                        <p>Helper function to normalize author field</p>
                    </div>
                    
                    <div class="function">
                        <h4><code>normalizeYield()</code></h4>
                        <p>Helper function to normalize yield field</p>
                    </div>
                    
                    <div class="function">
                        <h4><code>normalizeKeywords()</code></h4>
                        <p>Helper function to normalize keywords</p>
                    </div>
                    
                    <div class="function">
                        <h4><code>normalizeIngredients()</code></h4>
                        <p>Helper function to normalize ingredients</p>
                    </div>
                    
                    <div class="function">
                        <h4><code>normalizeInstructions()</code></h4>
                        <p>Helper function to normalize instructions</p>
                    </div>
                    
                </div>
                

                <div class="source-code-preview">
                    <h3>Source Code Preview</h3>
                    <pre><code>// Recipe Clipper Worker using Cloudflare Workers AI with GPT-4o-mini model
import { 
  generateRecipeId, 
  getRecipeFromKV
} from '../../shared/kv-storage.js';

export default {
  async fetch(request, env) {
    const url = new URL(request.url);
    const pathname = url.pathname;

    // CORS headers
    const corsHeaders = {
      'Access-Control-Allow-Origin': '*',
      'Access-Control-Allow-Methods': 'GET, POST, PUT, DELETE, OPTIONS',
      'Access-Control-Allow-Headers': 'Content-Type, Authorization',
    };

    // Handle preflight requests
    if (request.method === 'OPTIONS') {
      return new Response(null, { headers: corsHeaders });
    }

    try {
      // Clip recipe from URL using GPT-OSS-20B
      if (pathname === '/clip' && request.method === 'POST') {
        const body = await request.json();
        const pageUrl = body.url;
        const clearCache = body.clearCache === true;
        
        if (!pageUrl) {
          return new Response('URL is required', { 
   ...</code></pre>
                </div>
            </section>
            <section id="recipe-crawler" class="section">
                <h2>Recipe Crawler Worker</h2>
                <p>Batch Processing, Health Monitoring, Progress Tracking</p>
                
                <div class="worker-info">
                    <div class="info-card">
                        <h4>📍 Location</h4>
                        <p><code>crawler/</code></p>
                    </div>
                    <div class="info-card">
                        <h4>🗄️ Database</h4>
                        <p>N/A</p>
                    </div>
                    <div class="info-card">
                        <h4>🔧 Main Features</h4>
                        <p>Batch Processing, Health Monitoring, Progress Tracking</p>
                    </div>
                </div>

                

                

                <div class="source-code-preview">
                    <h3>Source Code Preview</h3>
                    <pre><code>#!/usr/bin/env python3
"""
Recipe Crawler
A Python script that can pass a list of URLs to the recipe clipper
"""

import requests
import json
import time
import argparse
import sys
from typing import List, Dict, Any, Optional
from urllib.parse import urlparse, urljoin
import logging
import re
from bs4 import BeautifulSoup

# Configure logging
logging.basicConfig(
    level=logging.INFO,
    format='%(asctime)s - %(levelname)s - %(message)s',
    handlers=[
        logging.FileHandler('crawler.log'),
        logging.StreamHandler(sys.stdout)
    ]
)
logger = logging.getLogger(__name__)

class RecipeCrawler:
    def __init__(self, clipper_url: str = "https://clipper.nolanfoster.workers.dev"):
        """
        Initialize the recipe crawler
        
        Args:
            clipper_url: URL of the recipe clipper worker
        """
        self.clipper_url = clipper_url.rstrip('/')
        self.session = requests.Session()
        self.session.headers.update({
            'User-Agent': ...</code></pre>
                </div>
            </section>
            
            
            <section id="kv-storage" class="section">
                <h2>KV Storage Library</h2>
                <p>Compression, ID Generation, CRUD Operations</p>
                
                <div class="worker-info">
                    <div class="info-card">
                        <h4>📍 Location</h4>
                        <p><code>shared/</code></p>
                    </div>
                    <div class="info-card">
                        <h4>🔧 Main Features</h4>
                        <p>Compression, ID Generation, CRUD Operations</p>
                    </div>
                </div>

                
                <h3>Key Functions</h3>
                <div class="function-grid">
                    
                    <div class="function">
                        <h4><code>generateRecipeId()</code></h4>
                        <p>Utility function to generate a unique ID from URL</p>
                    </div>
                    
                    <div class="function">
                        <h4><code>compressData()</code></h4>
                        <p>Compress data using gzip and encode as base64</p>
                    </div>
                    
                    <div class="function">
                        <h4><code>decompressData()</code></h4>
                        <p>Decompress data using gzip from base64</p>
                    </div>
                    
                    <div class="function">
                        <h4><code>saveRecipeToKV()</code></h4>
                        <p>DEPRECATED: Use recipe-save-worker API instead</p>
                    </div>
                    
                    <div class="function">
                        <h4><code>getRecipeFromKV()</code></h4>
                        <p>Get recipe from KV storage</p>
                    </div>
                    
                    <div class="function">
                        <h4><code>listRecipesFromKV()</code></h4>
                        <p>DEPRECATED: Use recipe-save-worker API instead</p>
                    </div>
                    
                    <div class="function">
                        <h4><code>deleteRecipeFromKV()</code></h4>
                        <p>DEPRECATED: Use recipe-save-worker API instead</p>
                    </div>
                    
                    <div class="function">
                        <h4><code>recipeExistsInKV()</code></h4>
                        <p>Check if recipe exists in KV storage</p>
                    </div>
                    
                    <div class="function">
                        <h4><code>getRecipeMetadata()</code></h4>
                        <p>Get recipe metadata without full data</p>
                    </div>
                    
                </div>
                

                <div class="source-code-preview">
                    <h3>Source Code Preview</h3>
                    <pre><code>/**
 * Shared KV Storage Library
 * Common functions for recipe storage and retrieval using Cloudflare KV
 * Used by both recipe-clipper and recipe-scraper workers
 */

// Utility function to generate a unique ID from URL
export function generateRecipeId(url) {
  const encoder = new TextEncoder();
  const data = encoder.encode(url);
  return crypto.subtle.digest('SHA-256', data)
    .then(hash => {
      const hashArray = Array.from(new Uint8Array(hash));
      return hashArray.map(b => b.toString(16).padStart(2, '0')).join('');
    });
}

// Compress data using gzip and encode as base64
export async function compressData(data) {
  const encoder = new TextEncoder();
  const jsonString = JSON.stringify(data);
  const jsonBytes = encoder.encode(jsonString);
  
  // Use CompressionStream for gzip compression
  const cs = new CompressionStream('gzip');
  const writer = cs.writable.getWriter();
  const reader = cs.readable.getReader();
  
  writer.write(jsonBytes);
  writer.close();
  
  co...</code></pre>
                </div>
            </section>

            <section id="testing" class="section">
                <h2>Testing</h2>
                <p>Each worker includes comprehensive testing to ensure reliability and functionality.</p>
                
                <h3>Test Structure</h3>
                <div class="test-grid">
                    <div class="test-section">
                        <h4>Unit Tests</h4>
                        <ul>
                            <li>Core functionality testing</li>
                            <li>API endpoint validation</li>
                            <li>Error handling verification</li>
                        </ul>
                    </div>
                    
                    <div class="test-section">
                        <h4>Integration Tests</h4>
                        <ul>
                            <li>Worker-to-worker communication</li>
                            <li>Database operations</li>
                            <li>Storage system integration</li>
                        </ul>
                    </div>
                    
                    <div class="test-section">
                        <h4>End-to-End Tests</h4>
                        <ul>
                            <li>Complete workflow testing</li>
                            <li>Real URL processing</li>
                            <li>Performance validation</li>
                        </ul>
                    </div>
                </div>

                <h3>Running Tests</h3>
                <div class="example-section">
                    
                    <h4>Recipe Search DB</h4>
                    <pre><code>cd recipe-search-db
npm test</code></pre>
                    
                    <h4>Clipped Recipe DB</h4>
                    <pre><code>cd clipped-recipe-db-worker
npm test</code></pre>
                    
                    <h4>Recipe Scraper</h4>
                    <pre><code>cd recipe-scraper
npm test</code></pre>
                    
                    <h4>Recipe Clipper</h4>
                    <pre><code>cd clipper
npm test</code></pre>
                    
                    <h4>Recipe Crawler</h4>
                    <pre><code>cd crawler
npm test</code></pre>
                    
                </div>
            </section>

            <section id="deployment" class="section">
                <h2>Deployment</h2>
                <p>All workers are designed for easy deployment to Cloudflare Workers with proper environment configuration.</p>
                
                <h3>Deployment Commands</h3>
                <div class="deployment-grid">
                    <div class="deployment-step">
                        <h4>1. Build & Deploy</h4>
                        <pre><code>npm run deploy</code></pre>
                    </div>
                    
                    <div class="deployment-step">
                        <h4>2. Environment Variables</h4>
                        <pre><code>wrangler secret put MY_SECRET</code></pre>
                    </div>
                    
                    <div class="deployment-step">
                        <h4>3. Database Binding</h4>
                        <pre><code>wrangler d1 execute DB --file=./schema.sql</code></pre>
                    </div>
                </div>

                <h3>Environment Configuration</h3>
                <p>Each worker requires specific environment variables and bindings:</p>
                <ul>
                    <li><strong>D1 Databases:</strong> For SQLite storage</li>
                    <li><strong>KV Namespaces:</strong> For caching and temporary storage</li>
                    <li><strong>R2 Buckets:</strong> For image storage</li>
                    <li><strong>AI Bindings:</strong> For Workers AI functionality</li>
                </ul>
            </section>

            <section id="troubleshooting" class="section">
                <h2>Troubleshooting</h2>
                <p>Common issues and solutions for the Seasoned recipe app workers.</p>
                
                <div class="troubleshooting-grid">
                    <div class="issue">
                        <h4>Database Connection Errors</h4>
                        <p><strong>Symptoms:</strong> 500 errors, database not found</p>
                        <p><strong>Solutions:</strong></p>
                        <ul>
                            <li>Verify D1 database ID in wrangler.toml</li>
                            <li>Check database binding names</li>
                            <li>Ensure database exists and is accessible</li>
                        </ul>
                    </div>
                    
                    <div class="issue">
                        <h4>KV Storage Issues</h4>
                        <p><strong>Symptoms:</strong> Storage failures, data corruption</p>
                        <p><strong>Solutions:</strong></p>
                        <ul>
                            <li>Check KV namespace bindings</li>
                            <li>Verify namespace permissions</li>
                            <li>Check for data compression issues</li>
                        </ul>
                    </div>
                    
                    <div class="issue">
                        <h4>CORS Errors</h4>
                        <p><strong>Symptoms:</strong> Frontend can't access API</p>
                        <p><strong>Solutions:</strong></p>
                        <ul>
                            <li>Verify CORS headers in worker responses</li>
                            <li>Check frontend origin configuration</li>
                            <li>Ensure preflight requests are handled</li>
                        </ul>
                    </div>
                    
                    <div class="issue">
                        <h4>Image Upload Failures</h4>
                        <p><strong>Symptoms:</strong> 500 errors on image upload</p>
                        <p><strong>Solutions:</strong></p>
                        <ul>
                            <li>Check R2 bucket permissions</li>
                            <li>Verify bucket binding names</li>
                            <li>Check file size limits</li>
                        </ul>
                    </div>
                </div>

                <h3>Debug Mode</h3>
                <p>Enable debug logging to troubleshoot issues:</p>
                <pre><code># Enable worker logging
wrangler tail

# Check worker logs
wrangler logs tail

# Test endpoints locally
wrangler dev</code></pre>
            </section>
        </main>
    </div>

    <script src="script.js"></script>
</body>
</html><|MERGE_RESOLUTION|>--- conflicted
+++ resolved
@@ -8,11 +8,7 @@
     <link rel="preconnect" href="https://fonts.googleapis.com">
     <link rel="preconnect" href="https://fonts.gstatic.com" crossorigin>
     <link href="https://fonts.googleapis.com/css2?family=Inter:wght@300;400;500;600;700&display=swap" rel="stylesheet">
-<<<<<<< HEAD
-    <meta name="generated" content="2025-08-19T15:10:48.418Z">
-=======
     <meta name="generated" content="2025-08-19T16:26:34.378Z">
->>>>>>> ec61a46a
 </head>
 <body>
     <div class="container">
@@ -20,11 +16,7 @@
             <div class="header-content">
                 <h1 class="title">🍳 Seasoned Recipe App</h1>
                 <p class="subtitle">Developer Documentation & API Reference</p>
-<<<<<<< HEAD
-                <p class="auto-generated">🔄 Auto-generated from source code - 2025-08-19T15:10:48.418Z</p>
-=======
                 <p class="auto-generated">🔄 Auto-generated from source code - 2025-08-19T16:26:34.378Z</p>
->>>>>>> ec61a46a
             </div>
         </header>
 
@@ -73,11 +65,7 @@
                     <h3>🔄 Auto-Update Information</h3>
                     <p>This documentation is automatically generated from your source code. When you update your workers, run the generation script to update the docs:</p>
                     <pre><code>npm run docs:generate</code></pre>
-<<<<<<< HEAD
-                    <p><strong>Last Generated:</strong> 2025-08-19T15:10:48.418Z</p>
-=======
                     <p><strong>Last Generated:</strong> 2025-08-19T16:26:34.378Z</p>
->>>>>>> ec61a46a
                 </div>
                 
                 <div class="feature-grid">
